# A MAF config that replicates the SSTAR plots

import os
from lsst.sims.maf.driver.mafConfig import configureSlicer, configureMetric, makeDict
import lsst.sims.maf.utils as utils


def mConfig(config, runName, dbDir='.', outputDir='Out', slicerName='HealpixSlicer',
            benchmark='design', **kwargs):
    """
    A MAF config for SSTAR-like analysis of an opsim run.

    runName must correspond to the name of the opsim output
        (minus '_sqlite.db', although if added this will be stripped off)

    dbDir is the directory the database resides in

    outputDir is the output directory for MAF

    Uses 'slicerName' for metrics which have the option of using
      [HealpixSlicer, OpsimFieldSlicer, or HealpixSlicerDither]
      (dithered healpix slicer uses ditheredRA/dec values).

    Uses 'benchmark' (which can be design or stretch) to scale plots of number of visits and coadded depth.
    """

    # Setup Database access
    config.outputDir = outputDir
    if runName.endswith('_sqlite.db'):
        runName = runName.replace('_sqlite.db', '')
    sqlitefile = os.path.join(dbDir, runName + '_sqlite.db')
    config.dbAddress ={'dbAddress':'sqlite:///'+sqlitefile}
    config.opsimName = runName
    config.figformat = 'pdf'

    #### Set up parameters for configuring plotting dictionaries and identifying WFD proposals.

    # Connect to the database to fetch some values we're using to help configure the driver.
    opsimdb = utils.connectOpsimDb(config.dbAddress)

    # Fetch the proposal ID values from the database
    propids, WFDpropid, DDpropid, propID2Name = opsimdb.fetchPropIDs()

    # Construct a WFD SQL where clause so multiple propIDs can query by WFD:
    wfdWhere = ''
    if len(WFDpropid) == 1:
        wfdWhere = "propID = %d" %(WFDpropid[0])
    else:
        for i,propid in enumerate(WFDpropid):
            if i == 0:
                wfdWhere = wfdWhere+'('+'propID = %d ' %(propid)
            else:
                wfdWhere = wfdWhere+'or propID = %d ' %(propid)
        wfdWhere = wfdWhere+')'


    # Fetch the total number of visits (to create fraction for number of visits per proposal)
    totalNVisits = opsimdb.fetchNVisits()

    # Filter list, and map of colors (for plots) to filters.
    filters = ['u','g','r','i','z','y']
    colors={'u':'m','g':'b','r':'g','i':'y','z':'r','y':'k'}
    filtorder = {'u':1,'g':2,'r':3,'i':4,'z':5,'y':6}

    # Set up benchmark values for Stretch and Design, scaled to length of opsim run.
    runLength = opsimdb.fetchRunLength()
    design, stretch = utils.scaleStretchDesign(runLength)

    # Set zeropoints and normalization values for plots (and range for nvisits plots).
    if benchmark == 'stretch':
        sky_zpoints = stretch['skybrightness']
        seeing_norm = stretch['seeing']
        mag_zpoints = stretch['coaddedDepth']
        nvisitBench = stretch['nvisits']
    else:
        sky_zpoints = design['skybrightness']
        seeing_norm = design['seeing']
        mag_zpoints = design['coaddedDepth']
        nvisitBench = design['nvisits']
    # make sure nvisitBench not zero
    for key in nvisitBench.keys():
        if nvisitBench[key] == 0:
            print 'Changing nvisit benchmark value to not be zero.'
            nvisitBench[key] = 1

    # Set range of values for visits plots.
    nVisits_plotRange = {'all':
                         {'u':[25, 75], 'g':[50,100], 'r':[150, 200], 'i':[150, 200],
                          'z':[100, 250], 'y':[100,250]},
                         'DD':
                         {'u':[6000, 10000], 'g':[2500, 5000], 'r':[5000, 8000], 'i':[5000, 8000],
                          'z':[7000, 10000], 'y':[5000, 8000]}}

    # Set slicer name and kwargs, so that we can vary these from the command line.
    slicerNames = ['HealpixSlicer', 'HealpixSlicerDither', 'OpsimFieldSlicer']
    if slicerName == 'HealpixSlicer':
        slicerName = 'HealpixSlicer'
        nside = 128
        slicerkwargs = {'nside':nside}
        slicermetadata = ''
    elif slicerName == 'HealpixSlicerDither':
        slicerName = 'HealpixSlicer'
        nside = 128
        slicerkwargs = {'nside':nside, 'spatialkey1':'ditheredRA', 'spatialkey2':'ditheredDec'}
        slicermetadata = ' dithered'
    elif slicerName == 'OpsimFieldSlicer':
        slicerName = 'OpsimFieldSlicer'
        slicerkwargs = {}
        slicermetadata = ''
    else:
        raise ValueError('Do not understand slicerName %s: looking for one of %s' %(slicerName, slicerNames))
    print 'Using slicer %s for generic metrics over the sky.' %(slicerName)

    ####

    # Configure some standard summary statistics dictionaries to apply to appropriate metrics.

    # Note there's a complication here, you can't configure multiple versions of a summary metric since that makes a
    # dict with repeated keys.  One kinda workaround is to add blank space (or even more words) to one of
    # the keys that gets stripped out when the object is instatiated.
    standardStats={'MeanMetric':{}, 'RmsMetric':{}, 'MedianMetric':{}, 'CountMetric':{},
                   'NoutliersNsigma 1':{'metricName':'p3Sigma', 'nSigma':3.},
                   'NoutliersNsigma 2':{'metricName':'m3Sigma', 'nSigma':-3.}}
    percentileStats={'PercentileMetric 1':{'metricName':'25th%ile', 'percentile':25},
                     'PercentileMetric 2':{'metricName':'50th%ile', 'percentile':50},
                     'PercentileMetric 3':{'metricName':'75th%ile', 'percentile':75}}
    allStats = standardStats.copy()
    allStats.update(percentileStats)
    ####
    # Start specifying metrics and slicers for MAF to run.

    slicerList=[]
    histNum = 0

    ## Metrics calculating values over the sky (healpix or opsim slicer)
    # Loop over a set of standard analysis metrics, for All Proposals together and for WFD only.
    startNum = histNum
    for i, prop in enumerate(['All Props', 'WFD']):
        startNum += 100
        for f in filters:
            # Set some per-proposal information.
            if prop == 'All Props':
                propCaption = ' for all proposals'
                metadata = '%s band, all props' %(f) + slicermetadata
                sqlconstraint = ['filter = "%s"' %(f)]
            if prop == 'WFD':
                propCaption = ' for WFD only'
                metadata = '%s band, WFD' %(f) + slicermetadata
                sqlconstraint = ['filter = "%s" and %s' %(f, wfdWhere)]
            # Reset histNum (for merged histograms, merged over all filters).
            histNum = startNum
            # Configure the metrics to run for this sql constraint (all proposals/wfd and filter combo).
            metricList = []
            # Count the total number of visits.
            metricList.append(configureMetric('CountMetric',
                                              kwargs={'col':'expMJD', 'metricName':'Nvisits'},
                                              plotDict={'units':'Number of Visits',
                                                'xMin':nVisits_plotRange['all'][f][0],
                                                'xMax':nVisits_plotRange['all'][f][1]},
                                            summaryStats=standardStats,
                                            displayDict={'group':'2: Nvisits', 'subgroup':prop, 'order':filtorder[f],
                                            'caption':'Number of visits in filter %s, %s.' %(f, propCaption)},
                                            histMerge={'histNum':histNum, 'color':colors[f], 'label':'%s'%(f),
                                                       'binsize':5, 'xMin':nVisits_plotRange['all'][f][0],
                                                       'xMax':nVisits_plotRange['all'][f][1],
                                                       'legendloc':'upper right',
                                                       'cumulative':-1}))
            histNum += 1
            # Count the number of visits as a ratio against a benchmark value.
            metricList.append(configureMetric('CountRatioMetric',
                                              kwargs={'col':'expMJD', 'normVal':nvisitBench[f], 'metricName':'NVisitsRatio'},
                                            plotDict={ 'binsize':0.05,'cbarFormat':'%2.2f',
                                                    'colorMin':0.5, 'colorMax':1.5, 'xMin':0.475, 'xMax':1.525,
                                                    'units':'Number of Visits/Benchmark (%d)' %(nvisitBench[f])},
                                        displayDict={'group':'2: Nvisits', 'subgroup':'%s, ratio' %(prop), 'order':filtorder[f],
                                                'caption': 'Number of visits in filter %s divided by %s value (%d), %s.'
                                                %(f, benchmark, nvisitBench[f], propCaption)},
                                        histMerge={'histNum':histNum, 'color':colors[f], 'label':'%s'%(f),
                                                   'xlabel':'Number of visits / benchmark',
                                                   'binsize':.05, 'xMin':0.475, 'xMax':1.525, 'legendloc':'upper right'}))
            histNum += 1
            # Calculate the median individual visit five sigma limiting magnitude.
            metricList.append(configureMetric('MedianMetric', kwargs={'col':'fiveSigmaDepth'},
                                summaryStats=standardStats,
                                displayDict={'group':'Single Visit Depth', 'subgroup':prop, 'order':filtorder[f],
                                            'caption':'Median single visit depth in filter %s, %s.' %(f, propCaption)}))
            # Calculate the coadded five sigma limiting magnitude (normalized to a benchmark).
            metricList.append(configureMetric('Coaddm5Metric',
                                              plotDict={'zp':mag_zpoints[f],
                                                        'xMin':-0.6, 'xMax':0.6,
                                                        'units':'coadded m5 - %.1f' %mag_zpoints[f]},
                                                summaryStats=allStats,
                                                histMerge={'histNum':histNum, 'legendloc':'upper right',
                                                        'color':colors[f], 'label':'%s' %f, 'binsize':.02},
                                                displayDict={'group':'3: CoaddDepth', 'subgroup':prop, 'order':filtorder[f],
                                                            'caption':
                                                'Coadded depth in filter %s, with %s value subtracted (%.1f), %s.'
                                                %(f, benchmark, mag_zpoints[f], propCaption)}))
            histNum += 1
            # Calculate the median individual visit sky brightness (normalized to a benchmark).
            metricList.append(configureMetric('MedianMetric',
                                              kwargs={'col':'filtSkyBrightness'},
                                            plotDict={'zp':sky_zpoints[f], 'units':'Skybrightness - %.2f' %(sky_zpoints[f]),
                                                      'xMin':-2, 'xMax':1},
                                            displayDict={'group':'Sky Brightness', 'subgroup':prop, 'order':filtorder[f],
                                            'caption':
                                            'Median Sky Brightness in filter %s with expected zeropoint (%.2f) subtracted, %s.'
                                            %(f, sky_zpoints[f], propCaption)}))
            # Calculate the median delivered seeing.
            metricList.append(configureMetric('MedianMetric', kwargs={'col':'finSeeing'},
                                    plotDict={'normVal':seeing_norm[f],
                                                'units':'Median Seeing/(Expected seeing %.2f)'%(seeing_norm[f])},
                                    displayDict={'group':'Seeing', 'subgroup':prop, 'order':filtorder[f],
                                                'caption':
                                                'Median Seeing in filter %s divided by expected value (%.2f), %s.'
                                                %(f, seeing_norm[f], propCaption)}))
            # Calculate the median airmass.
            metricList.append(configureMetric('MedianMetric',
                                              kwargs={'col':'airmass'},
                                              plotDict={'units':'X'},
                                              displayDict={'group':'Airmass', 'subgroup':prop, 'order':filtorder[f],
                                                        'caption':'Median airmass in filter %s, %s.' %(f, propCaption)}))
            # Calculate the median normalized airmass.
            metricList.append(configureMetric('MedianMetric',
                                              kwargs={'col':'normairmass'},
                                              plotDict={'units':'X'},
                                              displayDict={'group':'Airmass', 'subgroup':prop, 'order':filtorder[f],
                                                        'caption':'Median normalized airmass in filter %s, %s.'
                                                        %(f, propCaption)}))
            # Calculate the maximum airmass.
            metricList.append(configureMetric('MaxMetric',
                                              kwargs={'col':'airmass'},
                                              plotDict={'units':'X'},
                                              displayDict={'group':'Airmass', 'subgroup':prop, 'order':filtorder[f],
                                            'caption':'Max airmass in filter %s, %s.' %(f, propCaption)}))
            metricDict = makeDict(*metricList)
            slicer = configureSlicer(slicerName, kwargs=slicerkwargs, metricDict=metricDict,
                                     constraints=sqlconstraint, metadata=metadata, metadataVerbatim=True)
            slicerList.append(slicer)

    # Count the number of visits per filter for each proposal, over the sky. Uses opsim field slicer.
    propOrder = 0
    for propid in propids:
        # Skip the wfd proposals.
        if propid in WFDpropid:
            continue
        for f in filters:
            # Count the number of visits.
            m1 = configureMetric('CountMetric',
                                kwargs={'col':'expMJD', 'metricName':'NVisits Per Proposal'},
                                summaryStats=standardStats,
<<<<<<< HEAD
                                plotDict={'units':'Number of Visits',
                                          'binsize':5, 'xMin':0, 'xMax':160},
=======
                                plotDict={'units':'Number of Visits', 'bins':50, 'plotMask':True},
>>>>>>> 9bb56985
                                displayDict={'group':'2: Nvisits', 'subgroup':'Per Prop', 'order':filtorder[f] + propOrder,
                                             'caption':'Number of visits per opsim field in %s filter, for %s.'
                                             %(f, propID2Name[propid])},
                                histMerge={'histNum':histNum, 'legendloc':'upper right', 'color':colors[f],
                                           'label':'%s' %f, 'binsize':5, 'xMin':0, 'xMax':160})
            metricDict = makeDict(m1)
            sqlconstraint = ['filter = "%s" and propID = %s' %(f,propid)]
            slicer = configureSlicer('OpsimFieldSlicer',
                                     metricDict=metricDict,
                                     constraints=sqlconstraint,
                                     metadata='%s band, %s' %(f, propID2Name[propid]),
                                     metadataVerbatim=True)
            slicerList.append(slicer)
        histNum += 1
        propOrder += 100
    # Run for WFD prop.
    for f in filters:
        m1 = configureMetric('CountMetric',
                             kwargs={'col':'expMJD', 'metricName':'NVisits Per Proposal'},
                             summaryStats=standardStats,
                             plotDict={'units':'Number of Visits',
                                       'xMin':0, 'xMax':160, 'binsize':5},
                             displayDict={'group':'2: Nvisits', 'subgroup':'Per Prop', 'order':filtorder[f] + propOrder,
                                          'caption':'Number of visits per opsim field in %s filter, for WFD.' %(f)},
                             histMerge={'histNum':histNum, 'legendloc':'upper right',
                                        'color':colors[f], 'label':'%s' %f, 'binsize':5, 'xMin':0,
                                        'xMax':160})
        metricDict = makeDict(m1)
        sqlconstraint = ['filter = "%s" and %s' %(f, wfdWhere)]
        slicer = configureSlicer('OpsimFieldSlicer', metricDict=metricDict, constraints=sqlconstraint,
                                 metadata='%s band, WFD' %(f), metadataVerbatim=True)
        slicerList.append(slicer)
    histNum += 1

    # Calculate the Completeness and Joint Completeness for all proposals and WFD only.
    for prop in ('All Props', 'WFD'):
        if prop == 'All Props':
            metadata = 'All proposals'
            sqlconstraint = ['']
            xlabel = '# visits (All Props) / (# WFD %s value)' %(benchmark)
        if prop == 'WFD':
            metadata = 'WFD only'
            sqlconstraint = ['%s' %(wfdWhere)]
            xlabel = '# visits (WFD) / (# WFD %s value)' %(benchmark)
        # Configure completeness metric.
        m1 = configureMetric('CompletenessMetric',
                            plotDict={'xlabel':xlabel,
                                        'units':xlabel,
                                        'xMin':0.5, 'xMax':1.5, 'bins':50},
                            kwargs={'u':nvisitBench['u'], 'g':nvisitBench['g'], 'r':nvisitBench['r'],
                                    'i':nvisitBench['i'], 'z':nvisitBench['z'], 'y':nvisitBench['y']},
                            summaryStats={'TableFractionMetric':{}},
                            displayDict={'group':'4: Completeness', 'subgroup':prop})
        metricDict = makeDict(m1)
        slicer = configureSlicer('OpsimFieldSlicer', metricDict=metricDict,
                                constraints=sqlconstraint, metadata=metadata, metadataVerbatim=True)
        slicerList.append(slicer)


    # Calculate the fO metrics for all proposals and WFD only.
    fOnside = 64
    order = 0
    for prop in ('All Prop', 'WFD only'):
        if prop == 'All Prop':
            metadata = 'All proposals'
            sqlconstraint = ['']
        if prop == 'WFD only':
            metadata = 'WFD only'
            sqlconstraint = ['%s' %(wfdWhere)]
        # Configure the count metric which is what is used for f0 slicer.
        m1 = configureMetric('CountMetric',
                            kwargs={'col':'expMJD', 'metricName':'fO'},
                            plotDict={'units':'Number of Visits',
                                      'xMin':0,
                                      'xMax':1500},
                            summaryStats={'fOArea':{'nside':fOnside},
                                            'fONv':{'nside':fOnside}},
                            displayDict={'group':'Technical', 'subgroup':'F0', 'displayOrder':order, 'caption':
                                        'FO metric: evaluates the overall efficiency of observing.'})
        order += 1
        slicer = configureSlicer('fOSlicer', kwargs={'nside':fOnside},
                                 metricDict=makeDict(m1), constraints=sqlconstraint,
                                 metadata=metadata, metadataVerbatim=True)
        slicerList.append(slicer)

    ## End of all-sky metrics.

    ## Hourglass metric.

    # Calculate Filter Hourglass plots per year (split to make labelling easier).
    yearDates = range(0,int(round(365*runLength))+365,365)
    for i in range(len(yearDates)-1):
        constraints = ['night > %i and night <= %i'%(yearDates[i],yearDates[i+1])]
        m1=configureMetric('HourglassMetric',
                           displayDict={'group':'Hourglass', 'order':i})
        slicer = configureSlicer('HourglassSlicer', metricDict=makeDict(m1), constraints=constraints,
                                 metadata='Year %i-%i' %(i, i+1), metadataVerbatim=True)
        slicerList.append(slicer)

    ## Histograms. (one-d slicers).

    # Histograms per filter for WFD only (generally used to produce merged histograms).
    startNum = histNum
    for f in filters:
        metadata = '%s band, WFD' %(f)
        # Reset histNum to starting value (to combine filters).
        histNum = startNum
        # Histogram the individual visit five sigma limiting magnitude.
        m1 = configureMetric('CountMetric',
                             kwargs={'col':'fiveSigmaDepth', 'metricName':'Single Visit Depth Histogram'},
                             histMerge={'histNum':histNum, 'legendloc':'upper right',
                                       'color':colors[f], 'label':'%s'%f},
                            displayDict={'group':'Single Visit Depth', 'subgroup':'WFD', 'order':filtorder[f],
                                         'caption':'Histogram of the single visit depth in %s band, WFD only.' %(f)})
        histNum += 1
        slicer = configureSlicer('OneDSlicer', kwargs={'sliceColName':'fiveSigmaDepth', 'binsize':0.05},
                                metricDict=makeDict(m1), constraints=["filter = '%s' and %s" %(f, wfdWhere)],
                                metadata=metadata, metadataVerbatim=True)
        slicerList.append(slicer)
        # Histogram the individual visit sky brightness.
        m1 = configureMetric('CountMetric', kwargs={'col':'filtSkyBrightness', 'metricName':'Sky Brightness Histogram'},
                            histMerge={'histNum':histNum, 'legendloc':'upper right',
                                       'color':colors[f], 'label':'%s'%f},
                            displayDict={'group':'Sky Brightness', 'subgroup':'WFD', 'order':filtorder[f],
                                         'caption':'Histogram of the sky brightness in %s band, WFD only.' %(f)})
        histNum += 1
        slicer = configureSlicer('OneDSlicer', kwargs={'sliceColName':'filtSkyBrightness', 'binsize':0.1,
                                                       'binMin':16, 'binMax':23},
                                metricDict=makeDict(m1), constraints=["filter = '%s' and %s"%(f, wfdWhere)],
                                metadata=metadata, metadataVerbatim=True)
        slicerList.append(slicer)
        # Histogram the individual visit seeing.
        m1 = configureMetric('CountMetric', kwargs={'col':'finSeeing', 'metricName':'Seeing Histogram'},
                            histMerge={'histNum':histNum, 'legendloc':'upper right',
                                       'color':colors[f],'label':'%s'%f},
                            displayDict={'group':'Seeing', 'subgroup':'WFD', 'order':filtorder[f],
                                         'caption':'Histogram of the seeing in %s band, WFD only.' %(f)} )
        histNum += 1
        slicer = configureSlicer('OneDSlicer', kwargs={'sliceColName':'finSeeing', 'binsize':0.02},
                                metricDict=makeDict(m1), constraints=["filter = '%s' and %s"%(f, wfdWhere)],
                                metadata=metadata, metadataVerbatim=True)
        slicerList.append(slicer)
        # Histogram the individual visit airmass values.
        m1 = configureMetric('CountMetric', kwargs={'col':'airmass', 'metricName':'Airmass Histogram'},
                             histMerge={'histNum':histNum, 'legendloc':'upper right',
                                       'color':colors[f], 'label':'%s'%f, 'xMin':1.0, 'xMax':2.0},
                            displayDict={'group':'Airmass', 'subgroup':'WFD', 'order':filtorder[f],
                                         'caption':'Histogram of the airmass in %s band, WFD only.' %(f)})
        histNum += 1
        slicer = configureSlicer('OneDSlicer', kwargs={'sliceColName':'airmass', 'binsize':0.01},
                                metricDict=makeDict(m1), constraints=["filter = '%s' and %s"%(f, wfdWhere)],
                                metadata=metadata, metadataVerbatim=True)
        slicerList.append(slicer)

   # Slew histograms (time and distance).
    m1 = configureMetric('CountMetric', kwargs={'col':'slewTime', 'metricName':'Slew Time Histogram'},
                         plotDict={'logScale':True, 'ylabel':'Count'},
                         displayDict={'group':'Technical', 'subgroup':'Slew',
                                      'caption':'Histogram of slew times for all visits.'})
    slicer = configureSlicer('OneDSlicer', kwargs={'sliceColName':'slewTime', 'binsize':5},
                              metricDict=makeDict(m1), constraints=[''])
    slicerList.append(slicer)
    m1 = configureMetric('CountMetric', kwargs={'col':'slewDist', 'metricName':'Slew Distance Histogram'},
                         plotDict={'logScale':True, 'ylabel':'Count'},
                         displayDict={'group':'Technical', 'subgroup':'Slew',
                                      'caption':'Histogram of slew distances for all visits.'})
    slicer = configureSlicer('OneDSlicer', kwargs={"sliceColName":'slewDist', 'binsize':.05},
                              metricDict=makeDict(m1), constraints=[''])
    slicerList.append(slicer)

    # Plots per night -- the number of visits and the open shutter time fraction.
    m1 = configureMetric('CountMetric', kwargs={'col':'expMJD', 'metricName':'NVisits Per Night'},
                          summaryStats=standardStats,
                          displayDict={'group':'Technical', 'subgroup':'Obs Time',
                                       'caption':'Number of visits per night.'})
    m2 = configureMetric('OpenShutterFractionMetric',
                         summaryStats=standardStats,
                         displayDict={'group':'Technical', 'subgroup':'Obs Time',
                                      'caption':'Open shutter fraction per night.'})
    slicer = configureSlicer('OneDSlicer', kwargs={'sliceColName':'night','binsize':1},
                             metricDict=makeDict(m1, m2),
                             constraints=[''])
    slicerList.append(slicer)

    ## Unislicer (single number) metrics.

    # Calculate some basic summary info about run, per filter, per proposal and for all proposals.
    propOrder = 0
    props = propids + ['All Props'] + ['WFD']
    for i, propid in enumerate(props):
        propOrder += 500
        order = propOrder
        for f in filters:
            if propid in WFDpropid:
                # Skip individual WFD propids (do in 'WFD')
                continue
            if propid == 'All Props':
                subgroup = 'All Props'
                sqlconstraint = ['filter = "%s"' %(f)]
                metadata = '%s band, all props' %(f)
            elif propid == 'WFD':
                subgroup = 'WFD'
                sqlconstraint = ['filter = "%s" and %s' %(f, wfdWhere)]
                metadata = '%s band, WFD' %(f)
            else:
                subgroup = 'Per Prop'
                sqlconstraint = ['filter = "%s" and propId=%d' %(f, propid)]
                metadata = '%s band, %s' %(f, propID2Name[propid])
            metricList = []
            cols = ['finSeeing', 'filtSkyBrightness', 'airmass', 'fiveSigmaDepth']
            groups = ['Seeing', 'Sky Brightness', 'Airmass', 'Single Visit Depth']
            for col, group in zip(cols, groups):
                metricList.append(configureMetric('MedianMetric', kwargs={'col':col},
                                                displayDict={'group':group, 'subgroup':subgroup, 'order':order}))
                order += 1
                metricList.append(configureMetric('MeanMetric', kwargs={'col':col},
                                                    displayDict={'group':group, 'subgroup':subgroup,
                                                                'order':order}))
                order += 1
                metricList.append(configureMetric('RmsMetric', kwargs={'col':col},
                                                    displayDict={'group':group, 'subgroup':subgroup, 'order':order}))
                order += 1
                metricList.append(configureMetric('NoutliersNsigma',
                                                    kwargs={'col':col, 'metricName':'m3Sigma %s' %(col), 'nSigma':-3.},
                                                    displayDict={'group':group, 'subgroup':subgroup, 'order':order}))
                order += 1
                metricList.append(configureMetric('NoutliersNsigma',
                                                  kwargs={'col':col, 'metricName':'p3Sigma %s' %(col), 'nSigma':3.},
                                                  displayDict={'group':group, 'subgroup':subgroup, 'order':order}))
                order += 1
                metricList.append(configureMetric('CountMetric', kwargs={'col':col, 'metricName':'Count %s' %(col)},
                                                  displayDict={'group':group, 'subgroup':subgroup, 'order':order}))
                order += 1
                metricList.append(configureMetric('PercentileMetric',
                                                    kwargs={'col':col, 'percentile':25},
                                                    displayDict={'group':group, 'subgroup':subgroup,
                                                                'order':order}))
                order += 1
                metricList.append(configureMetric('PercentileMetric',
                                                    kwargs={'col':col, 'percentile':50},
                                                    displayDict={'group':group, 'subgroup':subgroup,
                                                                'order':order}))
                order += 1
                metricList.append(configureMetric('PercentileMetric',
                                                    kwargs={'col':col, 'percentile':75},
                                                    displayDict={'group':group, 'subgroup':subgroup,
                                                                'order':order}))
                order += 1
            slicer = configureSlicer('UniSlicer', metricDict=makeDict(*metricList),
                                    constraints=sqlconstraint, metadata=metadata, metadataVerbatim=True)
            slicerList.append(slicer)


    # Some other summary statistics over all filters and all proposals.
    # Calculate the mean and median slewtime.
    m1 = configureMetric('MeanMetric', kwargs={'col':'slewTime'},
                         displayDict={'group':'Technical', 'subgroup':'Slew'})
    m2 = configureMetric('MedianMetric', kwargs={'col':'slewTime'},
                         displayDict={'group':'Technical', 'subgroup':'Slew'})
    # Calculate the total number of visits.
    m3 = configureMetric('CountMetric', kwargs={'col':'expMJD', 'metricName':'TotalNVisits'},
                         summaryStats={'IdentityMetric':{'metricName':'Count'}},
                         displayDict={'group':'1: Summary', 'subgroup':'NVisits', 'order':0})
    # Calculate the total open shutter time.
    m4 = configureMetric('SumMetric', kwargs={'col':'visitExpTime', 'metricName':'Open Shutter Time'},
                         summaryStats={'IdentityMetric':{'metricName':'Time (s)'}},
                         displayDict={'group':'1: Summary', 'subgroup':'On-sky Time'})
    metricDict = makeDict(m1, m2, m3, m4)
    slicer = configureSlicer('UniSlicer', metricDict=metricDict, constraints=[''], metadata='All Visits',
                             metadataVerbatim=True)
    slicerList.append(slicer)

    # Count the number of visits per proposal, for all proposals, as well as the ratio of number of visits
    #  for each proposal compared to total number of visits.
    for propid in propids:
        # Skip the wfd proposals.
        if propid in WFDpropid:
            continue
        sqlconstraint = ['propID = %s' %(propid)]
        m1 = configureMetric('CountMetric', kwargs={'col':'expMJD', 'metricName':'NVisits Per Proposal'},
                             summaryStats={'IdentityMetric':{'metricName':'Count'},
                                           'NormalizeMetric':{'normVal':totalNVisits, 'metricName':'Fraction of total'}},
                            displayDict={'group':'1: Summary', 'subgroup':'NVisits'})
        slicer = configureSlicer('UniSlicer', metricDict=makeDict(m1), constraints=sqlconstraint,
                                 metadata='%s' %(propID2Name[propid]), metadataVerbatim=True)
        slicerList.append(slicer)
    # Count visits in WFD (as well as ratio of number of visits compared to total number of visits).
    sqlconstraint = ['%s' %(wfdWhere)]
    slicer = configureSlicer('UniSlicer', metricDict=makeDict(m1),
                            constraints=sqlconstraint, metadata='WFD', metadataVerbatim=True)
    slicerList.append(slicer)

    config.slicers=makeDict(*slicerList)
    return config

<|MERGE_RESOLUTION|>--- conflicted
+++ resolved
@@ -249,12 +249,8 @@
             m1 = configureMetric('CountMetric',
                                 kwargs={'col':'expMJD', 'metricName':'NVisits Per Proposal'},
                                 summaryStats=standardStats,
-<<<<<<< HEAD
                                 plotDict={'units':'Number of Visits',
                                           'binsize':5, 'xMin':0, 'xMax':160},
-=======
-                                plotDict={'units':'Number of Visits', 'bins':50, 'plotMask':True},
->>>>>>> 9bb56985
                                 displayDict={'group':'2: Nvisits', 'subgroup':'Per Prop', 'order':filtorder[f] + propOrder,
                                              'caption':'Number of visits per opsim field in %s filter, for %s.'
                                              %(f, propID2Name[propid])},
@@ -548,5 +544,4 @@
     slicerList.append(slicer)
 
     config.slicers=makeDict(*slicerList)
-    return config
-
+    return config