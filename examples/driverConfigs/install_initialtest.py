--- conflicted
+++ resolved
@@ -39,15 +39,9 @@
     m1 = configureMetric('CountMetric', kwargs={'col':'expMJD','metricName':'NVisits'}, 
                             plotDict={'colorMin':0, 'colorMax':200, 'units':'N Visits',
                                       'xMin':0, 'xMax':200},
-<<<<<<< HEAD
                             summaryStats={'MedianMetric':{}, 'RobustRmsMetric':{}})
-    m2 = configureMetric('Coaddm5Metric', kwargs={'m5Col':'fivesigma_modified'}, 
+    m2 = configureMetric('Coaddm5Metric', kwargs={'m5Col':'fiveSigmaDepth'}, 
                             plotDict={'percentileClip':95}, summaryStats={'MedianMetric':{}})
-=======
-                            summaryStats={'MeanMetric':{}, 'RmsMetric':{}})
-    m2 = configureMetric('Coaddm5Metric', kwargs={'m5Col':'fiveSigmaDepth'}, 
-                            plotDict={'percentileClip':95}, summaryStats={'MeanMetric':{}})
->>>>>>> 6f2fb991
     metricDict = makeDict(m1, m2)
     sqlconstraint = 'filter = "%s"' %(f)
     slicer = configureSlicer('HealpixSlicer',
