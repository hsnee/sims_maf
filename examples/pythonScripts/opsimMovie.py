<<<<<<< HEAD
# python $SIMS_MAF_DIR/examples/pythonScripts/opsimMovie.py enigma_1189_sqlite.db
#  --sqlConstraint 'night=130' --outDir Output
=======
from __future__ import print_function
from builtins import zip
from builtins import str
# python $SIMS_MAF_DIR/examples/pythonScripts/opsimMovie.py enigma_1189_sqlite.db --sqlConstraint 'night=130' --outDir Output
>>>>>>> 56099366
#
# --ips = number of images to stitch together per second of view (default is 10).
# --fps = frames per second for the output video .. default just matches ips. If specified as higher than ips,
#         the additional frames will be copied to meet the fps requirement. If fps is lower than ips,
#         images will be removed from the sequence to maintain fps.
#         As a rule of thumb, fps>30 is undetectable to the human eye.
# --movieLength = can specify the length of the output video (in seconds), then automatically
#         calculate corresponding ips and fps based on the number of movie slices.
# --skipComp = skip computing the metrics and generating plots, just use files from disk.
#

import os, argparse
import numpy as np
#import matplotlib
#matplotlib.use('Agg')
import matplotlib.pyplot as plt
from matplotlib.patches import Circle
from matplotlib.lines import Line2D
import ephem

import lsst.sims.maf.db as db
import lsst.sims.maf.slicers as slicers
import lsst.sims.maf.metrics as metrics
import lsst.sims.maf.stackers as stackers
import lsst.sims.maf.metricBundles as metricBundles
import lsst.sims.maf.plots as plots
from lsst.sims.utils import Site

import time
import warnings
import fnmatch


def dtime(time_prev):
    return (time.time() - time_prev, time.time())


def getData(opsDb, sqlconstraint):
    # Define columns we want from opsim database (for metrics, slicers and stacker info).
    colnames = ['observationStartMJD', 'filter', 'fieldId', 'fieldRA', 'fieldDec', 'observationStartLST',
                'moonRA', 'moonDec', 'moonPhase', 'night']
    # Get data from database.
    simdata = opsDb.fetchMetricData(colnames, sqlconstraint)
    if len(simdata) == 0:
        raise Exception('No simdata found matching constraint %s' %(sqlconstraint))
    # Add stacker columns.
    hourangleStacker = stackers.HourAngleStacker()
    simdata = hourangleStacker.run(simdata)
    filterStacker = stackers.FilterColorStacker()
    simdata = filterStacker.run(simdata)
    # Fetch field data.
    fields = opsDb.fetchFieldsFromFieldTable(degreesToRadians=True)
    return simdata, fields

def setupMetrics(opsimName, metadata, plotlabel='', t0=0, tStep=40./24./60./60., years=0,
                 onlyFilterColors=False, verbose=False):
    # Set up metrics and plotDicts (they will be bundled with the appropriate opsim slicers below).
    t = time.time()
    nvisitsMax = 90*(years+1)
    colorMax = int(nvisitsMax/4)
    metricList = []
    plotDictList = []
    figsize = (8, 8)
    if not onlyFilterColors:
<<<<<<< HEAD
        metricList.append(metrics.CountMetric('observationStartMJD', metricName='Nvisits'))
        plotDictList.append({'colorMin': 0, 'colorMax': nvisitsMax,
                             'xlabel': 'Number of visits', 'title': 'Cumulative visits (all bands)',
                             'label': plotlabel, 'metricIsColor': False, 'figsize': figsize})
        for f in (['u', 'g', 'r', 'i', 'z', 'y']):
            metricList.append(metrics.CountSubsetMetric('filter', subset=f, metricName='Nvisits_'+f))
            plotDictList.append({'colorMin': 0, 'colorMax': colorMax, 'cbarFormat': '%d',
                                 'xlabel': 'Number of Visits', 'title': '%s band' %(f),
                                 'label': plotlabel, 'metricIsColor': False, 'figsize': figsize})
    metricList.append(metrics.FilterColorsMetric(t0=t0, tStep=tStep))
    plotDictList.append({'title': 'Simulation %s: %s' %(opsimName, metadata), 'bgcolor': None,
                         'metricIsColor': True, 'figsize': figsize})
=======
        metricList.append(metrics.CountMetric('expMJD', metricName='Nvisits'))
        plotDictList.append({'colorMin':0, 'colorMax':nvisitsMax,
                             'xlabel':'Number of visits', 'title':'Cumulative visits (all bands)',
                             'label':plotlabel, 'metricIsColor':False, 'figsize': figsize})
        for f in (['u', 'g', 'r', 'i', 'z', 'y']):
            metricList.append(metrics.CountSubsetMetric('filter', subset=f, metricName='Nvisits_'+f))
            plotDictList.append({'colorMin':0, 'colorMax':colorMax, 'cbarFormat': '%d',
                                 'xlabel':'Number of Visits', 'title':'%s band' %(f),
                                 'label':plotlabel, 'metricIsColor':False, 'figsize': figsize})
    metricList.append(metrics.FilterColorsMetric(t0=t0, tStep=tStep))
    plotDictList.append({'title':'Simulation %s: %s' %(opsimName, metadata), 'bgcolor':None,
                         'metricIsColor':True, 'figsize': figsize})
>>>>>>> 56099366
    dt, t = dtime(t)
    if verbose:
        print('Set up metrics %f s' %(dt))
    return metricList, plotDictList

def setupMovieSlicer(simdata, bins, verbose=False):
    t = time.time()
    movieslicer = slicers.MovieSlicer(sliceColName='observationStartMJD', bins=bins, cumulative=True)
    movieslicer.setupSlicer(simdata)
    dt, t = dtime(t)
    if verbose:
        print('Set up movie slicers in %f s' %(dt))
    return movieslicer

def addHorizon(horizon_altitude=np.radians(20.), lat_telescope=Site(name='LSST').latitude_rad):
    """
    Adds a horizon at horizon_altitude, using the telescope latitude lat_telescope.
    Returns the lon/lat points that would be appropriate to add to a SkyMap plot centered on raCen.
    """
    step = .02
    az = np.arange(0, np.pi*2.0+step, step)
    alt = np.ones(len(az), float) * horizon_altitude
    obs = ephem.Observer()
    obs.lat = lat_telescope
    # Set obs lon to zero, just to fix the location.
    # Note that this is not the true observatory longitude, but as long as
    #  we calculate the RA at zenith for this longitude, we can still calculate HA appropriately.
    obs.lon = 0
    obs.pressure=0
    # Given obs lon at zero, find the equivalent ra overhead.
    zenithra, zenithlat = obs.radec_of(0, 90)
    lon = np.zeros(len(az), float)
    lat = np.zeros(len(az), float)
    for i, (alti, azi) in enumerate(zip(alt, az)):
        # Find the equivalent ra/dec values for an alt/az circle.
        r, lat[i] = obs.radec_of(azi, alti)
        # Correct the ra value by the zenith ra value, to get the HA.
        lon[i] = r - zenithra
    lon = -(lon - np.pi) % (np.pi*2) - np.pi
    return lon, lat

def runSlices(opsimName, metadata, simdata, fields, bins, args, opsDb, verbose=False):
    # Set up the movie slicer.
    movieslicer = setupMovieSlicer(simdata, bins)
    # Set up formatting for output suffix.
    sliceformat = '%s0%dd' %('%', int(np.log10(len(movieslicer)))+1)
    # Get the telescope latitude info.
    lat_tele = Site(name='LSST').latitude_rad
    # Run through the movie slicer slicePoints and generate plots at each point.
    for i, ms in enumerate(movieslicer):
        t = time.time()
        slicenumber = sliceformat %(i)
        if verbose:
            print(slicenumber)
        # Set up metrics.
        if args.movieStepsize != 0:
            tstep = args.movieStepsize
        else:
            tstep = ms['slicePoint']['binRight'] - bins[i]
            if tstep > 1:
                tstep = 40./24./60./60.
        # Add simple view of time to plot label.
        times_from_start = ms['slicePoint']['binRight'] - (int(bins[0]) + 0.16 - 0.5)
        # Opsim years are 365 days (not 365.25)
        years = int(times_from_start/365)
        days = times_from_start - years*365
        plotlabel = 'Year %d Day %.4f' %(years, days)
        # Set up metrics.
        metricList, plotDictList = setupMetrics(opsimName, metadata, plotlabel=plotlabel,
                                                t0=ms['slicePoint']['binRight'], tStep=tstep,
                                                years=years, verbose=verbose)
        # Identify the subset of simdata in the movieslicer 'data slice'
        simdatasubset = simdata[ms['idxs']]
        # Set up opsim slicer on subset of simdata provided by movieslicer
        opslicer = slicers.OpsimFieldSlicer()
        # Set up metricBundles to combine metrics, plotdicts and slicer.
        bundles = []
        sqlconstraint = ''
        for metric, plotDict in zip(metricList, plotDictList):
            bundles.append(metricBundles.MetricBundle(metric, opslicer, constraint=sqlconstraint,
                                                      metadata=metadata, runName=opsimName,
                                                      plotDict=plotDict))
        # Remove (default) stackers from bundles, because we've already run them above on the original data.
        for mb in bundles:
            mb.stackerList = []
        bundledict = metricBundles.makeBundlesDictFromList(bundles)
        # Set up metricBundleGroup to handle metrics calculation + plotting
        bg = metricBundles.MetricBundleGroup(bundledict, opsDb, outDir=args.outDir,
                                             resultsDb=None, saveEarly=False)
        # 'Hack' bundleGroup to just go ahead and run the metrics, without querying the database.
        simData = simdatasubset
        bg.fieldData = fields
        bg.setCurrent(sqlconstraint)
        bg.runCurrent(constraint = sqlconstraint, simData=simData)
        # Plot data each metric, for this slice of the movie, adding slicenumber as a suffix for output plots.
        # Plotting here, rather than automatically via sliceMetric method because we're going to rotate the sky,
        #  and add extra legend info and figure text (for FilterColors metric).
        ph = plots.PlotHandler(outDir=args.outDir, figformat='png', dpi=72, thumbnail=False, savefig=False)
        obsnow = np.where(simdatasubset['observationStartMJD'] ==
                          simdatasubset['observationStartMJD'].max())[0]
        raCen = np.radians(np.mean(simdatasubset[obsnow]['observationStartLST']))
        # Calculate horizon location.
        horizonlon, horizonlat = addHorizon(lat_telescope=lat_tele)
        # Create the plot for each metric and save it (after some additional manipulation).
        for mb in bundles:
            ph.setMetricBundles([mb])
            fignum = ph.plot(plotFunc=plots.BaseSkyMap(), plotDicts={'raCen':raCen})
            fig = plt.figure(fignum)
            ax = plt.gca()
            # Add horizon and zenith.
            plt.plot(horizonlon, horizonlat, 'k.', alpha=0.3, markersize=1.8)
            plt.plot(0, lat_tele, 'k+')
            # For the FilterColors metric, add some extra items.
            if mb.metric.name == 'FilterColors':
                # Add the time stamp info (plotlabel) with a fancybox.
                plt.figtext(0.75, 0.9, '%s' %(plotlabel), bbox=dict(boxstyle='Round, pad=0.7',
                                                                    fc='w', ec='k', alpha=0.5))
                # Add a legend for the filters.
                filterstacker = stackers.FilterColorStacker()
                for i, f in enumerate(['u', 'g', 'r', 'i', 'z', 'y']):
                    plt.figtext(0.92, 0.55 - i*0.035, f, color=filterstacker.filter_rgb_map[f])
                # Add a moon.
                moonRA = np.radians(np.mean(simdatasubset[obsnow]['moonRA']))
                lon = -(moonRA - raCen - np.pi) % (np.pi*2) - np.pi
                moonDec = np.radians(np.mean(simdatasubset[obsnow]['moonDec']))
                # Note that moonphase is 0-100 (translate to 0-1). 0=new.
                moonPhase = np.mean(simdatasubset[obsnow]['moonPhase'])/100.
                alpha = np.max([moonPhase, 0.15])
                circle = Circle((lon, moonDec), radius=0.05, color='k', alpha=alpha)
                ax.add_patch(circle)
                # Add some explanatory text.
                ecliptic = Line2D([], [], color='r', label="Ecliptic plane")
                galaxy = Line2D([], [], color='b', label="Galactic plane")
                horizon = Line2D([], [], color='k', alpha=0.3, label="20 deg elevation limit")
                moon = Line2D([], [], color='k', linestyle='', marker='o', markersize=8, alpha=alpha,
                              label="\nMoon (Dark=Full)\n         (Light=New)")
                zenith = Line2D([], [], color='k', linestyle='', marker='+', markersize=5, label="Zenith")
                plt.legend(handles=[horizon, zenith, galaxy, ecliptic, moon], loc=[0.1, -0.35],
                           ncol=3, frameon=False,
                    title = 'Aitoff plot showing HA/Dec of simulated survey pointings',
                           numpoints=1, fontsize='small')
            # Save figure.
            plt.savefig(os.path.join(args.outDir, mb.metric.name + '_' + slicenumber + '_SkyMap.png'),
                        format='png', dpi=72)
            plt.close('all')
            dt, t = dtime(t)
        if verbose:
            print('Ran and plotted slice %s of movieslicer in %f s' %(slicenumber, dt))


def stitchMovie(metricList, args):
    # Create a movie slicer to access the movie generation routine.
    movieslicer = slicers.MovieSlicer()
    for metric in metricList:
        # Identify filenames.
        outfileroot = metric.name
        plotfiles = fnmatch.filter(os.listdir(args.outDir), outfileroot + '*_SkyMap.png')
        slicenum = plotfiles[0].replace(outfileroot, '').replace('_SkyMap.png', '').replace('_', '')
        sliceformat = '%s0%dd' %('%', len(slicenum))
        n_images = len(plotfiles)
        if n_images == 0:
            raise Exception('No images found in %s with name like %s' %(args.outDir, outfileroot))
        # Set up ffmpeg parameters.
        # If a movieLength was specified... set args.ips/fps.
        if args.movieLength != 0.0:
            #calculate images/second rate
            args.ips = n_images/args.movieLength
            print("for a movie length of " + str(args.movieLength) + " IPS set to: ", args.ips)
        if args.fps == 0.0:
            warnings.warn('(FPS of 0.0) Setting fps equal to ips, up to a value of 30fps.')
            if args.ips <= 30.0:
                args.fps = args.ips
            else:
                args.fps = 30.0
        # Create the movie.
        movieslicer.makeMovie(outfileroot, sliceformat, plotType='SkyMap', figformat='png',
                                outDir=args.outDir, ips=args.ips, fps=args.fps)

if __name__ == '__main__':

    # Parse command line arguments for database connection info.
    parser = argparse.ArgumentParser()
    parser.add_argument("opsimDb", type=str, help="Opsim sqlite db file")
    parser.add_argument("--dbDir", type=str, default='.',
                        help="Directory containing opsim sqlite db file")
    parser.add_argument("--sqlConstraint", type=str, default="filter='r'",
                        help="SQL constraint, such as filter='r' or propID=182")
    parser.add_argument("--movieStepsize", type=float, default=0, help="Step size (in days) for movie slicer. "
                        "Default sets 1 visit = 1 step.")
    parser.add_argument("--outDir", type=str, default='Output', help="Output directory.")
    parser.add_argument("--addPreviousObs", action='store_true', default=False,
                        help="Add all previous observations into movie (as background).")
    parser.add_argument("--skipComp", action = 'store_true', default=False,
                        help="Just make movie from existing metric plot files.")
    parser.add_argument("--ips", type=float, default = 10.0,
                        help="The number of images per second in the movie. Will skip accordingly if fps is lower.")
    parser.add_argument("--fps", type=float, default = 0.0,
                        help="The frames per second of the movie.")
    parser.add_argument("--movieLength", type=float, default=0.0,
                        help="Enter the desired length of the movie in seconds. "
                        "If you do so, there is no need to enter images per second, it will be calculated.")
    args = parser.parse_args()

    start_t = time.time()
    #cleaning up movie parameters
    if args.fps > 30.0:
        warnings.warn('FPS above 30 reduces performance and is undetectable to the human eye. Try lowering the fps.')

    # Check if output directory exists; create if appropriate.
    if not os.path.isdir(args.outDir):
        if args.skipComp:
            raise Exception('Skipping metric generation, expect to find plots in %s directory but it does not exist.'
                            %(args.outDir))
        else:
            os.mkdir(args.outDir)

    # Check if user passed directory + filename as opsimDb.
    if len(os.path.dirname(args.opsimDb)) > 0:
        raise Exception('OpsimDB should be just the filename of the sqlite file (not %s). Use --dbDir.' %(args.opsimDb))

    opsimName =  args.opsimDb.replace('_sqlite.db', '')
    opsimName = opsimName.replace('.db', '')
    metadata = args.sqlConstraint.replace('=','').replace('filter','').replace("'",'').replace('"','').replace('/','.')

    if not args.skipComp:
        verbose=False
        # Get db connection info, and connect to database.
        dbfile = os.path.join(args.dbDir, args.opsimDb)
        oo = db.OpsimDatabase(dbfile)
        sqlconstraint = args.sqlConstraint
        # Fetch the data from opsim.
        simdata, fields = getData(oo, sqlconstraint)
        # Set up the time bins for the movie slicer.
        start_date = simdata['observationStartMJD'][0]
        if args.movieStepsize == 0:
            bins = simdata['observationStartMJD']
        else:
            end_date = simdata['observationStartMJD'].max()
            bins = np.arange(start_date, end_date+args.movieStepSize/2.0, args.movieStepSize, float)
        if args.addPreviousObs:
            # Go back and grab all the data, including all previous observations.
            if "night =" in sqlconstraint:
                sqlconstraint = sqlconstraint.replace("night =", "night <=")
            elif "night=" in sqlconstraint:
                sqlconstraint = sqlconstraint.replace("night=", "night<=")
            simdata, fields = getData(oo, sqlconstraint)
            # Update the first bin to be prior to the earliest opsim time.
            bins[0] = simdata['observationStartMJD'][0]

        # Run the movie slicer (and at each step, setup opsim slicer and calculate metrics).
        runSlices(opsimName, metadata, simdata, fields, bins, args, oo, verbose=verbose)

    # Need to set up the metrics to get their names, but don't need to have realistic arguments.
    metricList, plotDictList = setupMetrics(opsimName, metadata)
    stitchMovie(metricList, args)
    end_t, start_t = dtime(start_t)
    print('Total time to create movie: ', end_t)<|MERGE_RESOLUTION|>--- conflicted
+++ resolved
@@ -1,12 +1,7 @@
-<<<<<<< HEAD
-# python $SIMS_MAF_DIR/examples/pythonScripts/opsimMovie.py enigma_1189_sqlite.db
-#  --sqlConstraint 'night=130' --outDir Output
-=======
 from __future__ import print_function
 from builtins import zip
 from builtins import str
 # python $SIMS_MAF_DIR/examples/pythonScripts/opsimMovie.py enigma_1189_sqlite.db --sqlConstraint 'night=130' --outDir Output
->>>>>>> 56099366
 #
 # --ips = number of images to stitch together per second of view (default is 10).
 # --fps = frames per second for the output video .. default just matches ips. If specified as higher than ips,
@@ -71,7 +66,6 @@
     plotDictList = []
     figsize = (8, 8)
     if not onlyFilterColors:
-<<<<<<< HEAD
         metricList.append(metrics.CountMetric('observationStartMJD', metricName='Nvisits'))
         plotDictList.append({'colorMin': 0, 'colorMax': nvisitsMax,
                              'xlabel': 'Number of visits', 'title': 'Cumulative visits (all bands)',
@@ -84,20 +78,6 @@
     metricList.append(metrics.FilterColorsMetric(t0=t0, tStep=tStep))
     plotDictList.append({'title': 'Simulation %s: %s' %(opsimName, metadata), 'bgcolor': None,
                          'metricIsColor': True, 'figsize': figsize})
-=======
-        metricList.append(metrics.CountMetric('expMJD', metricName='Nvisits'))
-        plotDictList.append({'colorMin':0, 'colorMax':nvisitsMax,
-                             'xlabel':'Number of visits', 'title':'Cumulative visits (all bands)',
-                             'label':plotlabel, 'metricIsColor':False, 'figsize': figsize})
-        for f in (['u', 'g', 'r', 'i', 'z', 'y']):
-            metricList.append(metrics.CountSubsetMetric('filter', subset=f, metricName='Nvisits_'+f))
-            plotDictList.append({'colorMin':0, 'colorMax':colorMax, 'cbarFormat': '%d',
-                                 'xlabel':'Number of Visits', 'title':'%s band' %(f),
-                                 'label':plotlabel, 'metricIsColor':False, 'figsize': figsize})
-    metricList.append(metrics.FilterColorsMetric(t0=t0, tStep=tStep))
-    plotDictList.append({'title':'Simulation %s: %s' %(opsimName, metadata), 'bgcolor':None,
-                         'metricIsColor':True, 'figsize': figsize})
->>>>>>> 56099366
     dt, t = dtime(t)
     if verbose:
         print('Set up metrics %f s' %(dt))
