#!/usr/bin/env python

"""
Run a whole lot of metrics.
"""

from __future__ import print_function

import matplotlib
matplotlib.use('Agg')
import lsst.sims.maf.batches as batches
from run_generic import *


def setBatches(opsdb, colmap, args):
    # Set up WFD sql constraint
    propids, proptags, sqls, metadata = setSQL(opsdb, sqlConstraint=args.sqlConstraint)
    # Set up appropriate metadata - need to combine args.sqlConstraint


    bdict = {}

    # These metrics are reproduced in other scripts - srd and cadence
    """
    for tag in ['All', 'WFD']:
        sql = sqls[tag]
        md = metadata[tag]
        fO = batches.fOBatch(colmap=colmap, runName=args.runName,
                             extraSql=sql, extraMetadata=md)
        bdict.update(fO)
        astrometry = batches.astrometryBatch(colmap=colmap, runName=args.runName,
                                             extraSql=sql, extraMetadata=md)
        bdict.update(astrometry)
        rapidrevisit = batches.rapidRevisitBatch(colmap=colmap, runName=args.runName,
                                                 extraSql=sql, extraMetadata=md)
        bdict.update(rapidrevisit)
    bdict.update(batches.glanceBatch(colmap=colmap, runName=args.runName, sqlConstraint=args.sqlConstraint))
    bdict.update(batches.intraNight(colmap, args.runName, extraSql=args.sqlConstraint))
    bdict.update(batches.interNight(colmap, args.runName, extraSql=args.sqlConstraint))
    """

    """
    # Run all metadata metrics, All and just WFD.
    for tag in ['All', 'WFD']:
        bdict.update(batches.allMetadata(colmap, args.runName, extraSql=sqls[tag],
                                         extraMetadata=metadata[tag]))

    # Nvisits + m5 maps + Teff maps, All and just WFD.
    for tag in ['All', 'WFD']:
        bdict.update(batches.nvisitsM5Maps(colmap, args.runName, runLength=args.nyears,
                                           extraSql=sqls[tag], extraMetadata=metadata[tag]))
        bdict.update(batches.tEffMetrics(colmap, args.runName, extraSql=sqls[tag],
                                         extraMetadata=metadata[tag]))

<<<<<<< HEAD
    # Nvisits per proposal and per night.
    bdict.update(batches.nvisitsPerProp(opsdb, colmap, args.runName,
                                        extraSql=args.sqlConstraint))

=======
    # NVisits alt/az LambertSkyMap (all filters, per filter)
    bdict.update(batches.altazLambBatch(colmap, args.runName, extraSql=args.sqlConstraint))
>>>>>>> caf03f9b

    # Slew metrics.
    bdict.update(batches.slewBasics(colmap, args.runName, sqlConstraint=args.sqlConstraint))
    """
    # Open shutter metrics.
    bdict.update(batches.openshutterFractions(colmap, args.runName, extraSql=args.sqlConstraint))
    """
    # Per night and whole survey filter changes.
    bdict.update(batches.filtersPerNight(colmap, args.runName, nights=1, extraSql=args.sqlConstraint))
    bdict.update(batches.filtersWholeSurvey(colmap, args.runName, extraSql=args.sqlConstraint))

    # Hourglass plots.
    bdict.update(batches.hourglassPlots(colmap, args.runName,
                                        nyears=args.nyears, extraSql=args.sqlConstraint))
    """
    return bdict



if __name__ == '__main__':
    args = parseArgs(subdir='all')
    opsdb, colmap = connectDb(args.dbfile)
    bdict = setBatches(opsdb, colmap, args)
    if args.plotOnly:
        replot(bdict, opsdb, colmap, args)
    else:
        run(bdict, opsdb, colmap, args)
    opsdb.close()<|MERGE_RESOLUTION|>--- conflicted
+++ resolved
@@ -39,7 +39,6 @@
     bdict.update(batches.interNight(colmap, args.runName, extraSql=args.sqlConstraint))
     """
 
-    """
     # Run all metadata metrics, All and just WFD.
     for tag in ['All', 'WFD']:
         bdict.update(batches.allMetadata(colmap, args.runName, extraSql=sqls[tag],
@@ -52,22 +51,19 @@
         bdict.update(batches.tEffMetrics(colmap, args.runName, extraSql=sqls[tag],
                                          extraMetadata=metadata[tag]))
 
-<<<<<<< HEAD
     # Nvisits per proposal and per night.
     bdict.update(batches.nvisitsPerProp(opsdb, colmap, args.runName,
                                         extraSql=args.sqlConstraint))
 
-=======
     # NVisits alt/az LambertSkyMap (all filters, per filter)
-    bdict.update(batches.altazLambBatch(colmap, args.runName, extraSql=args.sqlConstraint))
->>>>>>> caf03f9b
+    bdict.update(batches.altazLambert(colmap, args.runName, extraSql=args.sqlConstraint))
 
     # Slew metrics.
     bdict.update(batches.slewBasics(colmap, args.runName, sqlConstraint=args.sqlConstraint))
-    """
+
     # Open shutter metrics.
     bdict.update(batches.openshutterFractions(colmap, args.runName, extraSql=args.sqlConstraint))
-    """
+
     # Per night and whole survey filter changes.
     bdict.update(batches.filtersPerNight(colmap, args.runName, nights=1, extraSql=args.sqlConstraint))
     bdict.update(batches.filtersWholeSurvey(colmap, args.runName, extraSql=args.sqlConstraint))
@@ -75,7 +71,7 @@
     # Hourglass plots.
     bdict.update(batches.hourglassPlots(colmap, args.runName,
                                         nyears=args.nyears, extraSql=args.sqlConstraint))
-    """
+
     return bdict
 
 
