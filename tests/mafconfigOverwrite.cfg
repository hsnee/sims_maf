# to run:
# python runConfig.py allSlicerCfg.py

# Example MAF config file which runs each type of available slicer.

import numpy as np
from lsst.sims.maf.driver.mafConfig import *
import os

# Setup Database access.  Note:  Only the "root.XXX" variables are passed to the driver.
root.outputDir = './Output'
filepath = os.path.join(os.getenv('SIMS_MAF_DIR'), 'tests/')
root.dbAddress ={'dbAddress':'sqlite:///' + filepath + 'opsimblitz1_1131_sqlite.db'}
root.opsimName = 'OpsimTest'

# Setup a list to hold all the slicers we want to run
binList=[]

# How many Healpix sides to use
nside=64

# List of SQL constraints.  If multiple constraints are listed in a slicer object, they are looped over and each one is executed individualy.  
constraints = ["filter = \'%s\'"%'r', "filter = \'%s\' and night < 730"%'r']

<<<<<<< HEAD
# Configure a Healpix slicer:
m1 = configureMetric('CountMetric', params=['expMJD'],plotDict={'percentileClip':80., 'units':'#'})
m2 = configureMetric('Coaddm5Metric', plotDict={'zp':27., 'percentileClip':95, 'units':'Co-add m5 - %.1f'%27.})
#m3 = configureMetric('ParallaxMetric') #this should auto
# Combine metrics in a dictionary
metricDict = makeDict(m1,m2)
# Generate the slicer configuration, passing in the metric configurations and SQL constraints
slicer = configureSlicer('HealpixSlicer',
=======
# Configure a Healpix binner:
m1 = configureMetric('CountMetric', params=['expMJD'],plotDict={'percentileClip':80., 'units':'#'})
m2 = configureMetric('Coaddm5Metric', plotDict={'zp':27., 'percentileClip':95, 'units':'Co-add m5 - %.1f'%27.})
# Combine metrics in a dictionary
metricDict = makeDict(m1,m2)
# Generate the binner configuration, passing in the metric configurations and SQL constraints
binner = configureBinner('HealpixBinner',
>>>>>>> 193b0be1
                          kwargs={"nside":nside,'spatialkey1':"fieldRA", 'spatialkey2':"fieldDec"},
                          metricDict = metricDict,setupKwargs={"leafsize":50000},constraints=constraints)
# Add the slicer to the list of slicers
binList.append(slicer)

# Run the same metrics, but now use the hexdither field positions:
<<<<<<< HEAD
# As before, but new spatialkeys.  Note, there's no metadata added, so this will overwrite the slicer above!
slicer = configureSlicer('HealpixSlicer',
=======
# As before, but new spatialkeys.  Note, there's no metadata added, so this will overwrite the binner above!
binner = configureBinner('HealpixBinner',
>>>>>>> 193b0be1
                          kwargs={"nside":nside,'spatialkey1':"hexdithra", 'spatialkey2':"hexdithdec"},
                          metricDict = metricDict,setupKwargs={"leafsize":50000},constraints=constraints)
# Add this slicer to the list of slicers
binList.append(slicer)


# Save all the slicers to the config
root.slicers=makeDict(*binList)


# Optional comment string
root.comment = 'a config file that tries to overwrite things'<|MERGE_RESOLUTION|>--- conflicted
+++ resolved
@@ -22,37 +22,21 @@
 # List of SQL constraints.  If multiple constraints are listed in a slicer object, they are looped over and each one is executed individualy.  
 constraints = ["filter = \'%s\'"%'r', "filter = \'%s\' and night < 730"%'r']
 
-<<<<<<< HEAD
 # Configure a Healpix slicer:
 m1 = configureMetric('CountMetric', params=['expMJD'],plotDict={'percentileClip':80., 'units':'#'})
 m2 = configureMetric('Coaddm5Metric', plotDict={'zp':27., 'percentileClip':95, 'units':'Co-add m5 - %.1f'%27.})
-#m3 = configureMetric('ParallaxMetric') #this should auto
 # Combine metrics in a dictionary
 metricDict = makeDict(m1,m2)
 # Generate the slicer configuration, passing in the metric configurations and SQL constraints
 slicer = configureSlicer('HealpixSlicer',
-=======
-# Configure a Healpix binner:
-m1 = configureMetric('CountMetric', params=['expMJD'],plotDict={'percentileClip':80., 'units':'#'})
-m2 = configureMetric('Coaddm5Metric', plotDict={'zp':27., 'percentileClip':95, 'units':'Co-add m5 - %.1f'%27.})
-# Combine metrics in a dictionary
-metricDict = makeDict(m1,m2)
-# Generate the binner configuration, passing in the metric configurations and SQL constraints
-binner = configureBinner('HealpixBinner',
->>>>>>> 193b0be1
                           kwargs={"nside":nside,'spatialkey1':"fieldRA", 'spatialkey2':"fieldDec"},
                           metricDict = metricDict,setupKwargs={"leafsize":50000},constraints=constraints)
 # Add the slicer to the list of slicers
 binList.append(slicer)
 
 # Run the same metrics, but now use the hexdither field positions:
-<<<<<<< HEAD
 # As before, but new spatialkeys.  Note, there's no metadata added, so this will overwrite the slicer above!
 slicer = configureSlicer('HealpixSlicer',
-=======
-# As before, but new spatialkeys.  Note, there's no metadata added, so this will overwrite the binner above!
-binner = configureBinner('HealpixBinner',
->>>>>>> 193b0be1
                           kwargs={"nside":nside,'spatialkey1':"hexdithra", 'spatialkey2':"hexdithdec"},
                           metricDict = metricDict,setupKwargs={"leafsize":50000},constraints=constraints)
 # Add this slicer to the list of slicers
