from builtins import zip
import numpy as np
import warnings
import healpy as hp
from matplotlib import colors
from matplotlib import ticker
import matplotlib.pyplot as plt
import matplotlib.cm as cm
from matplotlib.ticker import FuncFormatter
import matplotlib as mpl
from matplotlib.patches import Ellipse
from matplotlib.collections import PatchCollection

from lsst.sims.maf.utils import optimalBins, percentileClipping
from .plotHandler import BasePlotter

from lsst.sims.utils import _equatorialFromGalactic
import inspect
from .perceptual_rainbow import makePRCmap
perceptual_rainbow = makePRCmap()

__all__ = ['HealpixSkyMap', 'HealpixPowerSpectrum', 'HealpixHistogram', 'OpsimHistogram',
           'BaseHistogram', 'BaseSkyMap', 'HealpixSDSSSkyMap', 'LambertSkyMap']


class HealpixSkyMap(BasePlotter):
    """
    Generate a sky map of healpix metric values using healpy's mollweide view.
    """
    def __init__(self):
        super(HealpixSkyMap, self).__init__()
        # Set the plotType
        self.plotType = 'SkyMap'
        self.objectPlotter = False
        # Set up the default plotting parameters.
        self.defaultPlotDict = {'title': None, 'xlabel': None, 'label': None,
                                'logScale': False, 'cbarFormat': None, 'cmap': perceptual_rainbow,
                                'percentileClip': None, 'colorMin': None, 'colorMax': None,
                                'zp': None, 'normVal': None, 'labelsize': None, 'fontsize': None,
                                'cbar_edge': True, 'nTicks': 15, 'rot': (0, 0, 0), 'figsize': None,
                                'coord': 'C'}

    def __call__(self, metricValueIn, slicer, userPlotDict, fignum=None):
        """
        Parameters
        ----------
        metricValue : numpy.ma.MaskedArray
        slicer : lsst.sims.maf.slicers.HealpixSlicer
        userPlotDict: dict
            Dictionary of plot parameters set by user (overrides default values).
        fignum : int
            Matplotlib figure number to use (default = None, starts new figure).

        Returns
        -------
        int
           Matplotlib figure number used to create the plot.
        """
        # Check that the slicer is a HealpixSlicer, or subclass thereof
        # Using the names rather than just comparing the classes themselves
        # to avoid circular dependency between slicers and plots
        classes = inspect.getmro(slicer.__class__)
        cnames = [cls.__name__ for cls in classes]
        if 'HealpixSlicer' not in cnames:
            raise ValueError('HealpixSkyMap is for use with healpix slicers')
        # Override the default plotting parameters with user specified values.
        plotDict = {}
        plotDict.update(self.defaultPlotDict)
        plotDict.update(userPlotDict)
        # Generate a Mollweide full-sky plot.
        fig = plt.figure(fignum, figsize=plotDict['figsize'])
        norm = None
        if plotDict['logScale']:
            norm = 'log'
        cmap = plotDict['cmap']
        if type(cmap) == str:
            cmap = getattr(cm, cmap)
        # Set background and masked pixel colors default healpy white and gray.
        cmap.set_over(cmap(1.0))
        cmap.set_under('w')
        cmap.set_bad('gray')
        if plotDict['zp'] is not None:
            metricValue = metricValueIn - plotDict['zp']
        elif plotDict['normVal'] is not None:
            metricValue = metricValueIn / plotDict['normVal']
        else:
            metricValue = metricValueIn
        # Set up color bar limits.
        colorMin = plotDict['colorMin']
        colorMax = plotDict['colorMax']
        if plotDict['percentileClip'] is not None:
            pcMin, pcMax = percentileClipping(metricValue.compressed(), percentile=plotDict['percentileClip'])
            if colorMin is None and plotDict['percentileClip']:
                colorMin = pcMin
            if colorMax is None and plotDict['percentileClip']:
                colorMax = pcMax
        if (colorMin is not None) or (colorMax is not None):
            clims = [colorMin, colorMax]
        else:
            clims = None
        # Make sure there is some range on the colorbar
        if clims is None:
            if metricValue.compressed().size > 0:
                clims = [metricValue.compressed().min(), metricValue.compressed().max()]
            else:
                clims = [-1, 1]
        if clims[0] == clims[1]:
            clims[0] = clims[0] - 1
            clims[1] = clims[1] + 1
        # Avoid trying to log scale when zero is in the range.
        if (norm == 'log') & ((clims[0] <= 0 <= clims[1]) or (clims[0] >= 0 >= clims[1])):
            # Try something simple
            above = metricValue[np.where(metricValue > 0)]
            if len(above) > 0:
                clims[0] = above.max()
            # If still bad, give up and turn off norm
            if ((clims[0] <= 0 <= clims[1]) or (clims[0] >= 0 >= clims[1])):
                norm = None
            warnings.warn("Using norm was set to log, but color limits pass through 0. "
                          "Adjusting so plotting doesn't fail")
<<<<<<< HEAD
=======

>>>>>>> 11e46234
        hp.mollview(metricValue.filled(slicer.badval), title=plotDict['title'], cbar=False,
                    min=clims[0], max=clims[1], rot=plotDict['rot'], flip='astro', coord=plotDict['coord'],
                    cmap=cmap, norm=norm, fig=fig.number)
        # This graticule call can fail with old versions of healpy and matplotlib 1.4.0.
        # Make sure the latest version of healpy in the stack is setup
        hp.graticule(dpar=30, dmer=30, verbose=False)
        # Add colorbar (not using healpy default colorbar because we want more tickmarks).
        ax = plt.gca()
        im = ax.get_images()[0]
        # Add label.
        if plotDict['label'] is not None:
            plt.figtext(0.8, 0.8, '%s' % (plotDict['label']))
        # supress silly colorbar warnings
        with warnings.catch_warnings():
            warnings.simplefilter("ignore")
            cb = plt.colorbar(im, shrink=0.75, aspect=25, pad=0.1, orientation='horizontal',
                              format=plotDict['cbarFormat'], extendrect=True)
            cb.set_label(plotDict['xlabel'], fontsize=plotDict['fontsize'])
            if plotDict['labelsize'] is not None:
                cb.ax.tick_params(labelsize=plotDict['labelsize'])
            if norm == 'log':
                tick_locator = ticker.LogLocator(numticks=plotDict['nTicks'])
                cb.locator = tick_locator
                cb.update_ticks()
            if (plotDict['nTicks'] is not None) & (norm != 'log'):
                tick_locator = ticker.MaxNLocator(nbins=plotDict['nTicks'])
                cb.locator = tick_locator
                cb.update_ticks()
        # If outputing to PDF, this fixes the colorbar white stripes
        if plotDict['cbar_edge']:
            cb.solids.set_edgecolor("face")
        return fig.number


class HealpixPowerSpectrum(BasePlotter):
    def __init__(self):
        self.plotType = 'PowerSpectrum'
        self.objectPlotter = False
        self.defaultPlotDict = {'title': None, 'label': None,
                                'maxl': None, 'removeDipole': True,
                                'logScale': True, 'linestyle': '-',
                                'fontsize': None, 'labelsize': None, 'figsize': None}

    def __call__(self, metricValue, slicer, userPlotDict, fignum=None):
        """
        Generate and plot the power spectrum of metricValue (calculated on a healpix grid).
        """
        if slicer.slicerName != 'HealpixSlicer':
            raise ValueError('HealpixPowerSpectrum for use with healpix metricBundles.')
        plotDict = {}
        plotDict.update(self.defaultPlotDict)
        plotDict.update(userPlotDict)

        fig = plt.figure(fignum, figsize=plotDict['figsize'])
        # If the mask is True everywhere (no data), just plot zeros
        if False not in metricValue.mask:
            return None
        if plotDict['removeDipole']:
            cl = hp.anafast(hp.remove_dipole(metricValue.filled(slicer.badval)), lmax=plotDict['maxl'])
        else:
            cl = hp.anafast(metricValue.filled(slicer.badval), lmax=plotDict['maxl'])
        ell = np.arange(np.size(cl))
        if plotDict['removeDipole']:
            condition = (ell > 1)
        else:
            condition = (ell > 0)
        ell = ell[condition]
        cl = cl[condition]
        # Plot the results.
        plt.plot(ell, (cl * ell * (ell + 1)) / 2.0 / np.pi,
                 color=plotDict['color'], linestyle=plotDict['linestyle'], label=plotDict['label'])
        if cl.max() > 0 and plotDict['logScale']:
            plt.yscale('log')
        plt.xlabel(r'$l$', fontsize=plotDict['fontsize'])
        plt.ylabel(r'$l(l+1)C_l/(2\pi)$', fontsize=plotDict['fontsize'])
        if plotDict['labelsize'] is not None:
            plt.tick_params(axis='x', labelsize=plotDict['labelsize'])
            plt.tick_params(axis='y', labelsize=plotDict['labelsize'])
        if plotDict['title'] is not None:
            plt.title(plotDict['title'])
        # Return figure number (so we can reuse/add onto/save this figure if desired).
        return fig.number


class HealpixHistogram(BasePlotter):
    def __init__(self):
        self.plotType = 'Histogram'
        self.objectPlotter = False
        self.defaultPlotDict = {'title': None, 'xlabel': None,
                                'ylabel': 'Area (1000s of square degrees)', 'label': None,
                                'bins': None, 'binsize': None, 'cumulative': False,
                                'scale': None, 'xMin': None, 'xMax': None,
                                'logScale': False, 'linestyle': '-',
                                'fontsize': None, 'labelsize': None, 'figsize': None}
        self.baseHist = BaseHistogram()

    def __call__(self, metricValue, slicer, userPlotDict, fignum=None):
        """
        Histogram metricValue for all healpix points.
        """
        if slicer.slicerName != 'HealpixSlicer':
            raise ValueError('HealpixHistogram is for use with healpix slicer.')
        plotDict = {}
        plotDict.update(self.defaultPlotDict)
        plotDict.update(userPlotDict)
        if plotDict['scale'] is None:
            plotDict['scale'] = (hp.nside2pixarea(slicer.nside, degrees=True) / 1000.0)
        fignum = self.baseHist(metricValue, slicer, plotDict, fignum=fignum)
        return fignum


class OpsimHistogram(BasePlotter):
    def __init__(self):
        self.plotType = 'Histogram'
        self.objectPlotter = False
        self.defaultPlotDict = {'title': None, 'xlabel': None, 'label': None,
                                'ylabel': 'Number of Fields', 'yaxisformat': '%d',
                                'bins': None, 'binsize': None, 'cumulative': False,
                                'scale': 1.0, 'xMin': None, 'xMax': None,
                                'logScale': False, 'linestyle': '-',
                                'fontsize': None, 'labelsize': None, 'figsize': None}
        self.baseHist = BaseHistogram()

    def __call__(self, metricValue, slicer, userPlotDict, fignum=None):
        """
        Histogram metricValue for all healpix points.
        """
        if slicer.slicerName != 'OpsimFieldSlicer':
            raise ValueError('OpsimHistogram is for use with OpsimFieldSlicer.')
        plotDict = {}
        plotDict.update(self.defaultPlotDict)
        plotDict.update(userPlotDict)
        fignum = self.baseHist(metricValue, slicer, plotDict, fignum=fignum)
        return fignum


class BaseHistogram(BasePlotter):
    def __init__(self):
        self.plotType = 'Histogram'
        self.objectPlotter = False
        self.defaultPlotDict = {'title': None, 'xlabel': None, 'ylabel': 'Count', 'label': None,
                                'bins': None, 'binsize': None, 'cumulative': False,
                                'scale': 1.0,
                                'xMin': None, 'xMax': None,
                                'yMin': None, 'yMax': None,
                                'logScale': False,
                                'yaxisformat': '%.3f', 'linestyle': '-',
                                'zp': None, 'normVal': None, 'percentileClip': None,
                                'fontsize': None, 'labelsize': None, 'figsize': None}

    def __call__(self, metricValueIn, slicer, userPlotDict, fignum=None):
        """
        Plot a histogram of metricValues (such as would come from a spatial slicer).
        """
        # Adjust metric values by zeropoint or normVal, and use 'compressed' version of masked array.
        plotDict = {}
        plotDict.update(self.defaultPlotDict)
        plotDict.update(userPlotDict)
        if plotDict['zp'] is not None:
            metricValue = metricValueIn.compressed() - plotDict['zp']
        elif plotDict['normVal'] is not None:
            metricValue = metricValueIn.compressed() / plotDict['normVal']
        else:
            metricValue = metricValueIn.compressed()
        # Toss any NaNs or infs
        metricValue = metricValue[np.isfinite(metricValue)]
        # Determine percentile clipped X range, if set. (and xmin/max not set).
        if plotDict['xMin'] is None and plotDict['xMax'] is None:
            if plotDict['percentileClip']:
                plotDict['xMin'], plotDict['xMax'] = percentileClipping(metricValue,
                                                                        percentile=plotDict['percentileClip'])

        # Set the histogram range values, to avoid None/Number comparisons.
        histRange = [plotDict['xMin'], plotDict['xMax']]
        if histRange[0] is None:
            histRange[0] = metricValue.min()
        if histRange[1] is None:
            histRange[1] = metricValue.max()
        # Need to have some range of values on the histogram, or it will fail.
        if histRange[0] == histRange[1]:
            warnings.warn('Histogram range was single-valued; expanding default range.')
            histRange[1] = histRange[0] + 1.0
        # Set up the bins for the histogram. User specified 'bins' overrides 'binsize'.
        # Note that 'bins' could be a single number or an array, simply passed to plt.histogram.
        if plotDict['bins'] is not None:
            bins = plotDict['bins']
        elif plotDict['binsize'] is not None:
            #  If generating a cumulative histogram, want to use full range of data (but with given binsize).
            #    .. but if user set histRange to be wider than full range of data, then
            #       extend bins to cover this range, so we can make prettier plots.
            if plotDict['cumulative']:
                if plotDict['xMin'] is not None:
                    # Potentially, expand the range for the cumulative histogram.
                    bmin = np.min([metricValue.min(), plotDict['xMin']])
                else:
                    bmin = metricValue.min()
                if plotDict['xMax'] is not None:
                    bmax = np.max([metricValue.max(), plotDict['xMax']])
                else:
                    bmax = metricValue.max()
                bins = np.arange(bmin, bmax + plotDict['binsize'] / 2.0, plotDict['binsize'])
            #  Otherwise, not cumulative so just use metric values, without potential expansion.
            else:
                bins = np.arange(histRange[0], histRange[1] + plotDict['binsize'] / 2.0, plotDict['binsize'])
            # Catch edge-case where there is only 1 bin value
            if bins.size < 2:
                bins = np.arange(bins.min() - plotDict['binsize'] * 2.0,
                                 bins.max() + plotDict['binsize'] * 2.0, plotDict['binsize'])
        else:
            bins = optimalBins(metricValue)
        # Generate plots.
        fig = plt.figure(fignum, figsize=plotDict['figsize'])
        # Check if any data falls within histRange, because otherwise histogram generation will fail.
        if isinstance(bins, np.ndarray):
            condition = ((metricValue >= bins.min()) & (metricValue <= bins.max()))
        else:
            condition = ((metricValue >= histRange[0]) & (metricValue <= histRange[1]))
        plotValue = metricValue[condition]
        if len(plotValue) == 0:
            # No data is within histRange/bins. So let's just make a simple histogram anyway.
            n, b, p = plt.hist(metricValue, bins=50, histtype='step', cumulative=plotDict['cumulative'],
                               log=plotDict['logScale'], label=plotDict['label'],
                               color=plotDict['color'])
        else:
            # There is data to plot, and we've already ensured histRange/bins are more than single value.
            n, b, p = plt.hist(metricValue, bins=bins, range=histRange,
                               histtype='step', log=plotDict['logScale'],
                               cumulative=plotDict['cumulative'],
                               label=plotDict['label'], color=plotDict['color'])
        # Fill in axes labels and limits.
        # Option to use 'scale' to turn y axis into area or other value.
        def mjrFormatter(y, pos):
            return plotDict['yaxisformat'] % (y * plotDict['scale'])

        ax = plt.gca()
        ax.yaxis.set_major_formatter(FuncFormatter(mjrFormatter))
        # Set optional x, y limits.
        plt.ylim([plotDict['yMin'], plotDict['yMax']])
        plt.xlim([plotDict['xMin'], plotDict['xMax']])
        # Set/Add various labels.
        plt.xlabel(plotDict['xlabel'], fontsize=plotDict['fontsize'])
        plt.ylabel(plotDict['ylabel'], fontsize=plotDict['fontsize'])
        plt.title(plotDict['title'])
        if plotDict['labelsize'] is not None:
            plt.tick_params(axis='x', labelsize=plotDict['labelsize'])
            plt.tick_params(axis='y', labelsize=plotDict['labelsize'])
        # Return figure number
        return fig.number


class BaseSkyMap(BasePlotter):
    def __init__(self):
        self.plotType = 'SkyMap'
        self.objectPlotter = False  # unless 'metricIsColor' is true..
        self.defaultPlotDict = {'title': None, 'xlabel': None, 'label': None,
                                'projection': 'aitoff', 'radius': np.radians(1.75),
                                'logScale': 'auto', 'cbar': True, 'cbarFormat': None,
                                'cmap': perceptual_rainbow, 'alpha': 1.0,
                                'zp': None, 'normVal': None,
                                'colorMin': None, 'colorMax': None, 'percentileClip': None,
                                'cbar_edge': True, 'plotMask': False, 'metricIsColor': False,
                                'raCen': 0.0, 'mwZone': True, 'bgcolor': 'gray',
                                'labelsize': None, 'fontsize': None, 'figsize': None}

    def _plot_tissot_ellipse(self, lon, lat, radius, ax=None, **kwargs):
        """Plot Tissot Ellipse/Tissot Indicatrix

        Parameters
        ----------
        lon : float or array_like
        longitude-like of ellipse centers (radians)
        lat : float or array_like
        latitude-like of ellipse centers (radians)
        radius : float or array_like
        radius of ellipses (radians)
        ax : Axes object (optional)
        matplotlib axes instance on which to draw ellipses.

        Other Parameters
        ----------------
        other keyword arguments will be passed to matplotlib.patches.Ellipse.

        # The code in this method adapted from astroML, which is BSD-licensed.
        # See http: //github.com/astroML/astroML for details.
        """
        # Code adapted from astroML, which is BSD-licensed.
        # See http: //github.com/astroML/astroML for details.
        ellipses = []
        if ax is None:
            ax = plt.gca()
        for l, b, diam in np.broadcast(lon, lat, radius * 2.0):
            el = Ellipse((l, b), diam / np.cos(b), diam, **kwargs)
            ellipses.append(el)
        return ellipses

    def _plot_ecliptic(self, raCen=0, ax=None):
        """
        Plot a red line at location of ecliptic.
        """
        if ax is None:
            ax = plt.gca()
        ecinc = 23.439291 * (np.pi / 180.0)
        ra_ec = np.arange(0, np.pi * 2., (np.pi * 2. / 360.))
        dec_ec = np.sin(ra_ec) * ecinc
        lon = -(ra_ec - raCen - np.pi) % (np.pi * 2) - np.pi
        ax.plot(lon, dec_ec, 'r.', markersize=1.8, alpha=0.4)

    def _plot_mwZone(self, raCen=0, peakWidth=np.radians(10.), taperLength=np.radians(80.), ax=None):
        """
        Plot blue lines to mark the milky way galactic exclusion zone.
        """
        if ax is None:
            ax = plt.gca()
        # Calculate galactic coordinates for mw location.
        step = 0.02
        galL = np.arange(-np.pi, np.pi + step / 2., step)
        val = peakWidth * np.cos(galL / taperLength * np.pi / 2.)
        galB1 = np.where(np.abs(galL) <= taperLength, val, 0)
        galB2 = np.where(np.abs(galL) <= taperLength, -val, 0)
        # Convert to ra/dec.
        # Convert to lon/lat and plot.
        ra, dec = _equatorialFromGalactic(galL, galB1)
        lon = -(ra - raCen - np.pi) % (np.pi * 2) - np.pi
        ax.plot(lon, dec, 'b.', markersize=1.8, alpha=0.4)
        ra, dec = _equatorialFromGalactic(galL, galB2)
        lon = -(ra - raCen - np.pi) % (np.pi * 2) - np.pi
        ax.plot(lon, dec, 'b.', markersize=1.8, alpha=0.4)

    def __call__(self, metricValueIn, slicer, userPlotDict, fignum=None):
        """
        Plot the sky map of metricValue for a generic spatial slicer.
        """
        if 'ra' not in slicer.slicePoints or 'dec' not in slicer.slicePoints:
            errMessage = 'SpatialSlicer must contain "ra" and "dec" in slicePoints metadata.'
            errMessage += ' SlicePoints only contains keys %s.' % (slicer.slicePoints.keys())
            raise ValueError(errMessage)
        plotDict = {}
        plotDict.update(self.defaultPlotDict)
        plotDict.update(userPlotDict)
        if plotDict['zp'] is not None:
            metricValue = metricValueIn - plotDict['zp']
        elif plotDict['normVal'] is not None:
            metricValue = metricValueIn / plotDict['normVal']
        else:
            metricValue = metricValueIn
        fig = plt.figure(fignum, figsize=plotDict['figsize'])
        # other projections available include
        # ['aitoff', 'hammer', 'lambert', 'mollweide', 'polar', 'rectilinear']
        ax = fig.add_subplot(111, projection=plotDict['projection'])
        # Set up valid datapoints and colormin/max values.
        if plotDict['plotMask']:
            # Plot all data points.
            mask = np.ones(len(metricValue), dtype='bool')
        else:
            # Only plot points which are not masked. Flip numpy ma mask where 'False' == 'good'.
            mask = ~metricValue.mask
        # Determine color min/max values. metricValue.compressed = non-masked points.
        if not plotDict['metricIsColor']:
            if plotDict['percentileClip'] is not None:
                pcMin, pcMax = percentileClipping(metricValue.compressed(),
                                                  percentile=plotDict['percentileClip'])
            if plotDict['colorMin'] is None:
                if plotDict['percentileClip']:
                    plotDict['colorMin'] = pcMin
                else:
                    plotDict['colorMin'] = metricValue.compressed().min()
            if plotDict['colorMax'] is None:
                if plotDict['percentileClip']:
                    plotDict['colorMax'] = pcMax
                else:
                    plotDict['colorMax'] = metricValue.compressed().max()
                    # Avoid colorbars with no range.
                    if plotDict['colorMax'] == plotDict['colorMin']:
                        plotDict['colorMax'] = plotDict['colorMax'] + 1
                        plotDict['colorMin'] = plotDict['colorMin'] - 1
            # Combine to make clims:
            clims = [plotDict['colorMin'], plotDict['colorMax']]
            # Determine whether or not to use auto-log scale.
            if plotDict['logScale'] == 'auto':
                if plotDict['colorMin'] > 0:
                    if np.log10(plotDict['colorMax']) - np.log10(plotDict['colorMin']) > 3:
                        plotDict['logScale'] = True
                    else:
                        plotDict['logScale'] = False
                else:
                    plotDict['logScale'] = False
            if plotDict['logScale']:
                # Move min/max values to things that can be marked on the colorbar.
                plotDict['colorMin'] = 10**(int(np.log10(plotDict['colorMin'])))
                plotDict['colorMax'] = 10**(int(np.log10(plotDict['colorMax'])))
        # Add ellipses at RA/Dec locations
        lon = -(slicer.slicePoints['ra'][mask] - plotDict['raCen'] - np.pi) % (np.pi * 2) - np.pi
        ellipses = self._plot_tissot_ellipse(lon, slicer.slicePoints['dec'][mask],
                                             plotDict['radius'], rasterized=True, ax=ax)
        if plotDict['metricIsColor']:
            current = None
            for ellipse, mVal in zip(ellipses, metricValue.data[mask]):
                if mVal[3] > 1:
                    ellipse.set_alpha(1.0)
                    ellipse.set_facecolor((mVal[0], mVal[1], mVal[2]))
                    ellipse.set_edgecolor('k')
                    current = ellipse
                else:
                    ellipse.set_alpha(mVal[3])
                    ellipse.set_color((mVal[0], mVal[1], mVal[2]))
                ax.add_patch(ellipse)
            if current:
                ax.add_patch(current)
        else:
            if plotDict['logScale']:
                norml = colors.LogNorm()
                p = PatchCollection(ellipses, cmap=plotDict['cmap'], alpha=plotDict['alpha'],
                                    linewidth=0, edgecolor=None, norm=norml, rasterized=True)
            else:
                p = PatchCollection(ellipses, cmap=plotDict['cmap'], alpha=plotDict['alpha'],
                                    linewidth=0, edgecolor=None, rasterized=True)
            p.set_array(metricValue.data[mask])
            p.set_clim(clims)
            ax.add_collection(p)
            # Add color bar (with optional setting of limits)
            if plotDict['cbar']:
                cb = plt.colorbar(p, aspect=25, extendrect=True, orientation='horizontal',
                                  format=plotDict['cbarFormat'])
                # If outputing to PDF, this fixes the colorbar white stripes
                if plotDict['cbar_edge']:
                    cb.solids.set_edgecolor("face")
                cb.set_label(plotDict['xlabel'], fontsize=plotDict['fontsize'])
                cb.ax.tick_params(labelsize=plotDict['labelsize'])
        # Add ecliptic
        self._plot_ecliptic(plotDict['raCen'], ax=ax)
        if plotDict['mwZone']:
            self._plot_mwZone(plotDict['raCen'], ax=ax)
        ax.grid(True, zorder=1)
        ax.xaxis.set_ticklabels([])
        if plotDict['bgcolor'] is not None:
            ax.set_axis_bgcolor(plotDict['bgcolor'])
        # Add label.
        if plotDict['label'] is not None:
            plt.figtext(0.75, 0.9, '%s' % plotDict['label'], fontsize=plotDict['fontsize'])
        if plotDict['title'] is not None:
            plt.text(0.5, 1.09, plotDict['title'], horizontalalignment='center',
                    transform=ax.transAxes, fontsize=plotDict['fontsize'])
        return fig.number


class HealpixSDSSSkyMap(BasePlotter):
    def __init__(self):
        self.plotType = 'SkyMap'
        self.objectPlotter = False
        self.defaultPlotDict = {'title': None, 'xlabel': None, 'logScale': False,
                                'cbarFormat': '%.2f', 'cmap': perceptual_rainbow,
                                'percentileClip': None, 'colorMin': None,
                                'colorMax': None, 'zp': None, 'normVal': None,
                                'cbar_edge': True, 'label': None, 'raMin': -90,
                                'raMax': 90, 'raLen': 45, 'decMin': -2., 'decMax': 2.,
                                'labelsize': None, 'fontsize': None}

    def __call__(self, metricValueIn, slicer, userPlotDict, fignum=None, ):

        """
        Plot the sky map of metricValue using healpy cartview plots in thin strips.
        raMin: Minimum RA to plot (deg)
        raMax: Max RA to plot (deg).  Note raMin/raMax define the centers that will be plotted.
        raLen:  Length of the plotted strips in degrees
        decMin: minimum dec value to plot
        decMax: max dec value to plot
        metricValueIn: metric values
        """

        fig = plt.figure(fignum)
        plotDict = {}
        plotDict.update(self.defaultPlotDict)
        plotDict.update(userPlotDict)

        norm = None
        if plotDict['logScale']:
            norm = 'log'
        if plotDict['cmap'] is None:
            cmap = cm.cubehelix
        else:
            cmap = plotDict['cmap']
        if type(cmap) == str:
            cmap = getattr(cm, cmap)
        # Make colormap compatible with healpy
        cmap = colors.LinearSegmentedColormap('cmap', cmap._segmentdata, cmap.N)
        cmap.set_over(cmap(1.0))
        cmap.set_under('w')
        cmap.set_bad('gray')
        if plotDict['zp'] is not None:
            metricValue = metricValueIn - plotDict['zp']
        elif plotDict['normVal'] is not None:
            metricValue = metricValueIn / plotDict['normVal']
        else:
            metricValue = metricValueIn

        if plotDict['percentileClip'] is not None:
            pcMin, pcMax = percentileClipping(metricValue.compressed(),
                                              percentile=plotDict['percentileClip'])
            if plotDict['colorMin'] is None:
                plotDict['colorMin'] = pcMin
            if plotDict['colorMax'] is None:
                plotDict['colorMax'] = pcMax
        if (plotDict['colorMin'] is not None) or (plotDict['colorMax'] is not None):
            clims = [plotDict['colorMin'], plotDict['colorMax']]
        else:
            clims = None

        # Make sure there is some range on the colorbar
        if clims is None:
            if metricValue.compressed().size > 0:
                clims = [metricValue.compressed().min(), metricValue.compressed().max()]
            else:
                clims = [-1, 1]
            if clims[0] == clims[1]:
                clims[0] = clims[0] - 1
                clims[1] = clims[1] + 1
        racenters = np.arange(plotDict['raMin'], plotDict['raMax'], plotDict['raLen'])
        nframes = racenters.size
        for i, racenter in enumerate(racenters):
            if i == 0:
                useTitle = plotDict['title'] + ' /n' + '%i < RA < %i' % (racenter - plotDict['raLen'],
                                                                         racenter + plotDict['raLen'])
            else:
                useTitle = '%i < RA < %i' % (racenter - plotDict['raLen'], racenter + plotDict['raLen'])
            hp.cartview(metricValue.filled(slicer.badval), title=useTitle, cbar=False,
                        min=clims[0], max=clims[1], flip='astro', rot=(racenter, 0, 0),
                        cmap=cmap, norm=norm, lonra=[-plotDict['raLen'], plotDict['raLen']],
                        latra=[plotDict['decMin'], plotDict['decMax']], sub=(nframes + 1, 1, i + 1), fig=fig)
            hp.graticule(dpar=20, dmer=20, verbose=False)
        # Add colorbar (not using healpy default colorbar because want more tickmarks).
        fig = plt.gcf()
        ax1 = fig.add_axes([0.1, .15, .8, .075])  # left, bottom, width, height
        # Add label.
        if plotDict['label'] is not None:
            plt.figtext(0.8, 0.9, '%s' % plotDict['label'])
        # Make the colorbar as a seperate figure,
        # from http: //matplotlib.org/examples/api/colorbar_only.html
        cnorm = colors.Normalize(vmin=clims[0], vmax=clims[1])
        # supress silly colorbar warnings
        with warnings.catch_warnings():
            warnings.simplefilter("ignore")
            cb1 = mpl.colorbar.ColorbarBase(ax1, cmap=cmap, norm=cnorm,
                                            orientation='horizontal', format=plotDict['cbarFormat'])
            cb1.set_label(plotDict['xlabel'])
            cb1.ax.tick_params(labelsize=plotDict['labelsize'])
        # If outputing to PDF, this fixes the colorbar white stripes
        if plotDict['cbar_edge']:
            cb1.solids.set_edgecolor("face")
        fig = plt.gcf()
        return fig.number


class LambertSkyMap(BasePlotter):
    """
    Use basemap and contour to make a Lambertian projection.
    Note that the plotDict can include a 'basemap' key with a dictionary of
    kwargs to use with the call to Basemap.
    """

    def __init__(self):
        self.plotType = 'SkyMap'
        self.objectPlotter = False
        self.defaultPlotDict = {'basemap': {'projection': 'nplaea', 'boundinglat': 20,
                                            'lon_0': 0., 'resolution': 'l', 'celestial': False},
                                'cbar': True, 'cmap': perceptual_rainbow, 'levels': 200,
                                'cbarFormat': '%i', 'cbar_edge': True, 'zp': None,
                                'normVal': None, 'percentileClip': None, 'colorMin': None,
                                'colorMax': None, 'linewidths': 0,
                                'fontsize': None, 'labelsize': None, 'figsize': None}

    def __call__(self, metricValueIn, slicer, userPlotDict, fignum=None):

        if 'ra' not in slicer.slicePoints or 'dec' not in slicer.slicePoints:
            errMessage = 'SpatialSlicer must contain "ra" and "dec" in slicePoints metadata.'
            errMessage += ' SlicePoints only contains keys %s.' % (slicer.slicePoints.keys())
            raise ValueError(errMessage)

        plotDict = {}
        plotDict.update(self.defaultPlotDict)
        plotDict.update(userPlotDict)

        if plotDict['zp'] is not None:
            metricValue = metricValueIn - plotDict['zp']
        elif plotDict['normVal'] is not None:
            metricValue = metricValueIn / plotDict['normVal']
        else:
            metricValue = metricValueIn

        if plotDict['percentileClip'] is not None:
            pcMin, pcMax = percentileClipping(metricValue.compressed(),
                                              percentile=plotDict['percentileClip'])
            if plotDict['colorMin'] is None:
                plotDict['colorMin'] = pcMin
            if plotDict['colorMax'] is None:
                plotDict['colorMax'] = pcMax
        if (plotDict['colorMin'] is not None) or (plotDict['colorMax'] is not None):
            clims = [plotDict['colorMin'], plotDict['colorMax']]
        else:
            clims = None

        # Make sure there is some range on the colorbar
        if clims is None:
            if metricValue.compressed().size > 0:
                clims = [metricValue.compressed().min(), metricValue.compressed().max()]
            else:
                clims = [-1, 1]
            if clims[0] == clims[1]:
                clims[0] = clims[0] - 1
                clims[1] = clims[1] + 1

        # Calculate the levels to use for the contour
        if np.size(plotDict['levels']) > 1:
            levels = plotDict['levels']
        else:
            step = (clims[1] - clims[0]) / plotDict['levels']
            levels = np.arange(clims[0], clims[1] + step, step)

        fig = plt.figure(fignum, figsize=plotDict['figsize'])
        ax = fig.add_subplot(111)

        # Hide this extra dependency down here for now
        # if using anaconda, to get basemap:
        # conda install basemap
        # Note, this should be possible without basemap, but there are
        # matplotlib bugs:
        # http: //stackoverflow.com/questions/31975303/matplotlib-tricontourf-with-an-axis-projection
        try:
            from mpl_toolkits.basemap import Basemap
        except ModuleNotFoundError:
            raise('To use this plotting function, please install Basemap into your python distribution')
        m = Basemap(**plotDict['basemap'])
        good = np.where(metricValue != slicer.badval)
        # Contour the plot first to remove any anti-aliasing artifacts.  Doesn't seem to work though. See:
        # http: //stackoverflow.com/questions/15822159/aliasing-when-saving-matplotlib\
        # -filled-contour-plot-to-pdf-or-eps
        # tmpContour = m.contour(np.degrees(slicer.slicePoints['ra'][good]),
        #                        np.degrees(slicer.slicePoints['dec'][good]),
        #                        metricValue[good], levels, tri=True,
        #                        cmap=plotDict['cmap'], ax=ax, latlon=True,
        #                        lw=1)
        CS = m.contourf(np.degrees(slicer.slicePoints['ra'][good]),
                        np.degrees(slicer.slicePoints['dec'][good]),
                        metricValue[good], levels, tri=True,
                        cmap=plotDict['cmap'], ax=ax, latlon=True)

        # Try to fix the ugly pdf contour problem
        for c in CS.collections:
            c.set_edgecolor("face")

        para = np.arange(0, 89, 20)
        m.drawparallels(para, labels=para)
        m.drawmeridians(np.arange(-180, 181, 60))
        cb = plt.colorbar(CS, format=plotDict['cbarFormat'])
        cb.set_label(plotDict['xlabel'])
        if plotDict['labelsize'] is not None:
            cb.ax.tick_params(labelsize=plotDict['labelsize'])
        # Pop in an extra line to raise the title a bit
        ax.set_title(plotDict['title']+'\n ')
        # If outputing to PDF, this fixes the colorbar white stripes
        if plotDict['cbar_edge']:
            cb.solids.set_edgecolor("face")
        return fig.number<|MERGE_RESOLUTION|>--- conflicted
+++ resolved
@@ -79,34 +79,29 @@
         cmap.set_over(cmap(1.0))
         cmap.set_under('w')
         cmap.set_bad('gray')
+        metricValue = metricValueIn.copy()
         if plotDict['zp'] is not None:
-            metricValue = metricValueIn - plotDict['zp']
-        elif plotDict['normVal'] is not None:
-            metricValue = metricValueIn / plotDict['normVal']
-        else:
-            metricValue = metricValueIn
+            metricValue = metricValue - plotDict['zp']
+        if plotDict['normVal'] is not None:
+            metricValue = metricValue / plotDict['normVal']
         # Set up color bar limits.
         colorMin = plotDict['colorMin']
         colorMax = plotDict['colorMax']
         if plotDict['percentileClip'] is not None:
             pcMin, pcMax = percentileClipping(metricValue.compressed(), percentile=plotDict['percentileClip'])
-            if colorMin is None and plotDict['percentileClip']:
+            if colorMin is None:
                 colorMin = pcMin
-            if colorMax is None and plotDict['percentileClip']:
+            if colorMax is None:
                 colorMax = pcMax
-        if (colorMin is not None) or (colorMax is not None):
-            clims = [colorMin, colorMax]
-        else:
-            clims = None
+        if colorMin is None:
+            colorMin = metricValue.compressed().min()
+        if colorMax is None:
+            colorMax = metricValue.compressed().max()
         # Make sure there is some range on the colorbar
-        if clims is None:
-            if metricValue.compressed().size > 0:
-                clims = [metricValue.compressed().min(), metricValue.compressed().max()]
-            else:
-                clims = [-1, 1]
-        if clims[0] == clims[1]:
-            clims[0] = clims[0] - 1
-            clims[1] = clims[1] + 1
+        if colorMin == colorMax:
+            colorMin = colorMin - 0.5
+            colorMax = colorMax + 0.5
+        clims = [colorMin, colorMax]
         # Avoid trying to log scale when zero is in the range.
         if (norm == 'log') & ((clims[0] <= 0 <= clims[1]) or (clims[0] >= 0 >= clims[1])):
             # Try something simple
@@ -118,15 +113,11 @@
                 norm = None
             warnings.warn("Using norm was set to log, but color limits pass through 0. "
                           "Adjusting so plotting doesn't fail")
-<<<<<<< HEAD
-=======
-
->>>>>>> 11e46234
+
         hp.mollview(metricValue.filled(slicer.badval), title=plotDict['title'], cbar=False,
                     min=clims[0], max=clims[1], rot=plotDict['rot'], flip='astro', coord=plotDict['coord'],
                     cmap=cmap, norm=norm, fig=fig.number)
-        # This graticule call can fail with old versions of healpy and matplotlib 1.4.0.
-        # Make sure the latest version of healpy in the stack is setup
+        # Add a graticule (grid) over the globe.
         hp.graticule(dpar=30, dmer=30, verbose=False)
         # Add colorbar (not using healpy default colorbar because we want more tickmarks).
         ax = plt.gca()
@@ -461,12 +452,12 @@
         plotDict = {}
         plotDict.update(self.defaultPlotDict)
         plotDict.update(userPlotDict)
+        metricValue = metricValueIn.copy()
         if plotDict['zp'] is not None:
-            metricValue = metricValueIn - plotDict['zp']
-        elif plotDict['normVal'] is not None:
-            metricValue = metricValueIn / plotDict['normVal']
-        else:
-            metricValue = metricValueIn
+            metricValue = metricValue - plotDict['zp']
+        if plotDict['normVal'] is not None:
+            metricValue = metricValue / plotDict['normVal']
+
         fig = plt.figure(fignum, figsize=plotDict['figsize'])
         # other projections available include
         # ['aitoff', 'hammer', 'lambert', 'mollweide', 'polar', 'rectilinear']
@@ -480,29 +471,26 @@
             mask = ~metricValue.mask
         # Determine color min/max values. metricValue.compressed = non-masked points.
         if not plotDict['metricIsColor']:
+            colorMin = plotDict['colorMin']
+            colorMax = plotDict['colorMax']
             if plotDict['percentileClip'] is not None:
                 pcMin, pcMax = percentileClipping(metricValue.compressed(),
                                                   percentile=plotDict['percentileClip'])
-            if plotDict['colorMin'] is None:
-                if plotDict['percentileClip']:
-                    plotDict['colorMin'] = pcMin
-                else:
-                    plotDict['colorMin'] = metricValue.compressed().min()
-            if plotDict['colorMax'] is None:
-                if plotDict['percentileClip']:
-                    plotDict['colorMax'] = pcMax
-                else:
-                    plotDict['colorMax'] = metricValue.compressed().max()
-                    # Avoid colorbars with no range.
-                    if plotDict['colorMax'] == plotDict['colorMin']:
-                        plotDict['colorMax'] = plotDict['colorMax'] + 1
-                        plotDict['colorMin'] = plotDict['colorMin'] - 1
-            # Combine to make clims:
-            clims = [plotDict['colorMin'], plotDict['colorMax']]
+                if colorMin is None:
+                    colorMin = pcMin
+                if colorMax is None:
+                    colorMax = pcMax
+            if colorMin is None:
+                colorMin = metricValue.compressed().min()
+            if colorMax is None:
+                colorMax = metricValue.compressed().max()
+            if colorMin == colorMax:
+                colorMin = colorMin - 0.5
+                colorMax = colorMax + 0.5
             # Determine whether or not to use auto-log scale.
             if plotDict['logScale'] == 'auto':
                 if plotDict['colorMin'] > 0:
-                    if np.log10(plotDict['colorMax']) - np.log10(plotDict['colorMin']) > 3:
+                    if np.log10(colorMax) - np.log10(colorMin) > 3:
                         plotDict['logScale'] = True
                     else:
                         plotDict['logScale'] = False
@@ -510,8 +498,9 @@
                     plotDict['logScale'] = False
             if plotDict['logScale']:
                 # Move min/max values to things that can be marked on the colorbar.
-                plotDict['colorMin'] = 10**(int(np.log10(plotDict['colorMin'])))
-                plotDict['colorMax'] = 10**(int(np.log10(plotDict['colorMax'])))
+                colorMin = 10**(int(np.log10(colorMin)))
+                colorMax = 10**(int(np.log10(colorMax)))
+            clims = [colorMin, colorMax]
         # Add ellipses at RA/Dec locations
         lon = -(slicer.slicePoints['ra'][mask] - plotDict['raCen'] - np.pi) % (np.pi * 2) - np.pi
         ellipses = self._plot_tissot_ellipse(lon, slicer.slicePoints['dec'][mask],
@@ -610,12 +599,11 @@
         cmap.set_over(cmap(1.0))
         cmap.set_under('w')
         cmap.set_bad('gray')
+        metricValue = metricValueIn.copy()
         if plotDict['zp'] is not None:
-            metricValue = metricValueIn - plotDict['zp']
-        elif plotDict['normVal'] is not None:
-            metricValue = metricValueIn / plotDict['normVal']
-        else:
-            metricValue = metricValueIn
+            metricValue = metricValue - plotDict['zp']
+        if plotDict['normVal'] is not None:
+            metricValue = metricValue / plotDict['normVal']
 
         if plotDict['percentileClip'] is not None:
             pcMin, pcMax = percentileClipping(metricValue.compressed(),
