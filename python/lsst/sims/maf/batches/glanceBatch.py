from __future__ import print_function
import warnings
import lsst.sims.maf.metrics as metrics
import lsst.sims.maf.slicers as slicers
import lsst.sims.maf.stackers as stackers
import lsst.sims.maf.plots as plots
import lsst.sims.maf.metricBundles as metricBundles
from .colMapDict import ColMapDict
from .common import standardSummary
from .slewBatch import slewBasics

__all__ = ['glanceBatch']


def glanceBatch(colmap=None, runName='opsim',
                nside=64, filternames=('u', 'g', 'r', 'i', 'z', 'y'),
<<<<<<< HEAD
                nyears=10, pairnside=32):
=======
                sqlConstraint=None):
>>>>>>> 610c16ee
    """Generate a handy set of metrics that give a quick overview of how well a survey performed.
    This is a meta-set of other batches, to some extent.

    Parameters
    ----------
    colmap : dict, opt
        A dictionary with a mapping of column names. Default will use OpsimV4 column names.
    run_name : str, opt
        The name of the simulated survey. Default is "opsim".
    nside : int, opt
        The nside for the healpix slicers. Default 64.
    filternames : list of str, opt
        The list of individual filters to use when running metrics.
        Default is ('u', 'g', 'r', 'i', 'z', 'y').
        There is always an all-visits version of the metrics run as well.
<<<<<<< HEAD
    nyears : int (10)
        How many years to attempt to make hourglass plots for
    pairnside : int (32)
        nside to use for the pair fraction metric (it's slow, so nice to use lower resolution)
=======
    sqlConstraint : str or None, opt
        Additional SQL constraint to apply to all metrics.
>>>>>>> 610c16ee

    Returns
    -------
    metricBundleDict
    """
    if isinstance(colmap, str):
        raise ValueError('colmap must be a dictionary, not a string')

    if colmap is None:
        colmap = ColMapDict('opsimV4')

    bundleList = []

    if sqlConstraint is None:
        sqlC = ''
    else:
        sqlC = '(%s) and' % sqlConstraint

    sql_per_filt = ['%s %s="%s"' % (sqlC, colmap['filter'], filtername) for filtername in filternames]
    sql_per_and_all_filters = [sqlConstraint] + sql_per_filt

    standardStats = standardSummary()
    subsetPlots = [plots.HealpixSkyMap(), plots.HealpixHistogram()]

    # Super basic things
    displayDict = {'group': 'Basic Stats', 'order': 1}
    sql = sqlConstraint
    slicer = slicers.UniSlicer()
    # Length of Survey
    metric = metrics.FullRangeMetric(col=colmap['mjd'], metricName='Length of Survey (days)')
    bundle = metricBundles.MetricBundle(metric, slicer, sql, displayDict=displayDict)
    bundleList.append(bundle)

    # Total number of filter changes
    metric = metrics.NChangesMetric(col=colmap['filter'], orderBy=colmap['mjd'])
    bundle = metricBundles.MetricBundle(metric, slicer, sql, displayDict=displayDict)
    bundleList.append(bundle)

    # Total open shutter fraction
    metric = metrics.OpenShutterFractionMetric(slewTimeCol=colmap['slewtime'],
                                               expTimeCol=colmap['exptime'],
                                               visitTimeCol=colmap['visittime'])
    bundle = metricBundles.MetricBundle(metric, slicer, sql, displayDict=displayDict)
    bundleList.append(bundle)

    # Total effective exposure time
    metric = metrics.TeffMetric(m5Col=colmap['fiveSigmaDepth'],
                                filterCol=colmap['filter'], normed=True)
    for sql in sql_per_and_all_filters:
        bundle = metricBundles.MetricBundle(metric, slicer, sql, displayDict=displayDict)
        bundleList.append(bundle)

    # Number of observations, all and each filter
    metric = metrics.CountMetric(col=colmap['mjd'], metricName='Number of Exposures')
    for sql in sql_per_and_all_filters:
        bundle = metricBundles.MetricBundle(metric, slicer, sql, displayDict=displayDict)
        bundleList.append(bundle)

    # The alt/az plots of all the pointings
    slicer = slicers.HealpixSlicer(nside=nside, latCol='zenithDistance',
                                   lonCol=colmap['az'], latLonDeg=colmap['raDecDeg'], useCache=False)
    stacker = stackers.ZenithDistStacker(altCol=colmap['alt'], degrees=colmap['raDecDeg'])
    metric = metrics.CountMetric(colmap['mjd'], metricName='Nvisits as function of Alt/Az')
    plotFuncs = [plots.LambertSkyMap()]
    for sql in sql_per_and_all_filters:
        bundle = metricBundles.MetricBundle(metric, slicer, sql, plotFuncs=plotFuncs,
                                            displayDict=displayDict, stackerList=[stacker])
        bundleList.append(bundle)

    # Things to check per night
    # Open Shutter per night
    displayDict = {'group': 'Pointing Efficency', 'order': 2}
    slicer = slicers.OneDSlicer(sliceColName=colmap['night'], binsize=1)
    metric = metrics.OpenShutterFractionMetric(slewTimeCol=colmap['slewtime'],
                                               expTimeCol=colmap['exptime'],
                                               visitTimeCol=colmap['visittime'])
    sql = sqlConstraint
    bundle = metricBundles.MetricBundle(metric, slicer, sql,
                                        summaryMetrics=standardStats, displayDict=displayDict)
    bundleList.append(bundle)

    # Number of filter changes per night
    slicer = slicers.OneDSlicer(sliceColName=colmap['night'], binsize=1)
    metric = metrics.NChangesMetric(col=colmap['filter'], orderBy=colmap['mjd'],
                                    metricName='Filter Changes')
    bundle = metricBundles.MetricBundle(metric, slicer, sql,
                                        summaryMetrics=standardStats, displayDict=displayDict)
    bundleList.append(bundle)

    # A few basic maps
    # Number of observations, coadded depths
    displayDict = {'group': 'Basic Maps', 'order': 3}
    slicer = slicers.HealpixSlicer(nside=nside, latCol=colmap['dec'], lonCol=colmap['ra'],
                                   latLonDeg=colmap['raDecDeg'])
    metric = metrics.CountMetric(col=colmap['mjd'])
    plotDict = {'percentileClip': 95.}
    for sql in sql_per_and_all_filters:
        bundle = metricBundles.MetricBundle(metric, slicer, sql,
                                            summaryMetrics=standardStats,
                                            displayDict=displayDict,
                                            plotDict=plotDict)
        bundleList.append(bundle)

    metric = metrics.Coaddm5Metric(m5Col=colmap['fiveSigmaDepth'])
    for sql in sql_per_and_all_filters:
        bundle = metricBundles.MetricBundle(metric, slicer, sql,
                                            summaryMetrics=standardStats, displayDict=displayDict)
        bundleList.append(bundle)

    # Checking a few basic science things
    # Maybe check astrometry, observation pairs, SN
    plotDict = {'percentileClip': 95.}
    displayDict = {'group': 'Science', 'subgroup': 'Astrometry', 'order': 4}

    stackerList = []
    stacker = stackers.ParallaxFactorStacker(raCol=colmap['ra'],
                                             decCol=colmap['dec'],
                                             degrees=colmap['raDecDeg'],
                                             dateCol=colmap['mjd'])
    stackerList.append(stacker)

    # Maybe parallax and proper motion, fraction of visits in a good pair for SS
    displayDict['caption'] = r'Parallax precision of an $r=20$ flat SED star'
    metric = metrics.ParallaxMetric(m5Col=colmap['fiveSigmaDepth'],
                                    filterCol=colmap['filter'],
                                    seeingCol=colmap['seeingGeom'])
    sql = sqlConstraint
    bundle = metricBundles.MetricBundle(metric, slicer, sql, plotFuncs=subsetPlots,
                                        displayDict=displayDict, stackerList=stackerList,
                                        plotDict=plotDict)
    bundleList.append(bundle)
    displayDict['caption'] = r'Proper motion precision of an $r=20$ flat SED star'
    metric = metrics.ProperMotionMetric(m5Col=colmap['fiveSigmaDepth'],
                                        mjdCol=colmap['mjd'],
                                        filterCol=colmap['filter'],
                                        seeingCol=colmap['seeingGeom'])
    bundle = metricBundles.MetricBundle(metric, slicer, sql, plotFuncs=subsetPlots,
                                        displayDict=displayDict, plotDict=plotDict)
    bundleList.append(bundle)

    # Solar system stuff
    displayDict['caption'] = 'Fraction of observations that are in pairs'
    displayDict['subgroup'] = 'Solar System'
<<<<<<< HEAD
    sql = 'filter="g" or filter="r" or filter="i"'
    pairSlicer = slicers.HealpixSlicer(nside=pairnside, latCol=colmap['dec'], lonCol=colmap['ra'])
    metric = metrics.PairFractionMetric(timeCol=colmap['mjd'])
    bundle = metricBundles.MetricBundle(metric, pairSlicer, sql, plotFuncs=subsetPlots,
=======
    sql = '%s (filter="g" or filter="r" or filter="i")' % sqlC
    metric = metrics.PairFractionMetric(mjdCol=colmap['mjd'])
    bundle = metricBundles.MetricBundle(metric, slicer, sql, plotFuncs=subsetPlots,
>>>>>>> 610c16ee
                                        displayDict=displayDict)
    bundleList.append(bundle)

    years = list(range(nyears+1))
    displayDict = {'group': 'Hourglass'}
    for year in years[1:]:
        sql = 'night > %i and night <= %i' % (365.25*(year-1), 365.25*year)
        slicer = slicers.HourglassSlicer()
        metric = metrics.HourglassMetric(nightcol=colmap['night'], mjdcol=colmap['mjd'])
        metadata = 'Year %i-%i' % (year-1, year)
        bundle = metricBundles.MetricBundle(metric, slicer, sql, metadata=metadata, displayDict=displayDict)
        bundleList.append(bundle)

    for b in bundleList:
        b.setRunName(runName)

    # Add basic slew stats.
    try:
        slewDict = slewBasics(colmap=colmap, runName=runName)
    except KeyError as e:
        warnings.warn('Could not add slew stats: missing required key %s from colmap' % (e))

    bd = metricBundles.makeBundlesDictFromList(bundleList)
    bd.update(slewDict)
    return bd
<|MERGE_RESOLUTION|>--- conflicted
+++ resolved
@@ -14,11 +14,7 @@
 
 def glanceBatch(colmap=None, runName='opsim',
                 nside=64, filternames=('u', 'g', 'r', 'i', 'z', 'y'),
-<<<<<<< HEAD
-                nyears=10, pairnside=32):
-=======
-                sqlConstraint=None):
->>>>>>> 610c16ee
+                nyears=10, pairnside=32, sqlConstraint=None):
     """Generate a handy set of metrics that give a quick overview of how well a survey performed.
     This is a meta-set of other batches, to some extent.
 
@@ -34,15 +30,12 @@
         The list of individual filters to use when running metrics.
         Default is ('u', 'g', 'r', 'i', 'z', 'y').
         There is always an all-visits version of the metrics run as well.
-<<<<<<< HEAD
     nyears : int (10)
         How many years to attempt to make hourglass plots for
     pairnside : int (32)
         nside to use for the pair fraction metric (it's slow, so nice to use lower resolution)
-=======
     sqlConstraint : str or None, opt
         Additional SQL constraint to apply to all metrics.
->>>>>>> 610c16ee
 
     Returns
     -------
@@ -186,16 +179,11 @@
     # Solar system stuff
     displayDict['caption'] = 'Fraction of observations that are in pairs'
     displayDict['subgroup'] = 'Solar System'
-<<<<<<< HEAD
-    sql = 'filter="g" or filter="r" or filter="i"'
+
+    sql = '%s (filter="g" or filter="r" or filter="i")' % sqlC
     pairSlicer = slicers.HealpixSlicer(nside=pairnside, latCol=colmap['dec'], lonCol=colmap['ra'])
     metric = metrics.PairFractionMetric(timeCol=colmap['mjd'])
     bundle = metricBundles.MetricBundle(metric, pairSlicer, sql, plotFuncs=subsetPlots,
-=======
-    sql = '%s (filter="g" or filter="r" or filter="i")' % sqlC
-    metric = metrics.PairFractionMetric(mjdCol=colmap['mjd'])
-    bundle = metricBundles.MetricBundle(metric, slicer, sql, plotFuncs=subsetPlots,
->>>>>>> 610c16ee
                                         displayDict=displayDict)
     bundleList.append(bundle)
 
@@ -204,7 +192,7 @@
     for year in years[1:]:
         sql = 'night > %i and night <= %i' % (365.25*(year-1), 365.25*year)
         slicer = slicers.HourglassSlicer()
-        metric = metrics.HourglassMetric(nightcol=colmap['night'], mjdcol=colmap['mjd'])
+        metric = metrics.HourglassMetric(nightCol=colmap['night'], mjdCol=colmap['mjd'])
         metadata = 'Year %i-%i' % (year-1, year)
         bundle = metricBundles.MetricBundle(metric, slicer, sql, metadata=metadata, displayDict=displayDict)
         bundleList.append(bundle)
