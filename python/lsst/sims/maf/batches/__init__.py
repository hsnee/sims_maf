from .colMapDict import *
from .common import *
from .srdBatch import *
from .slewBatch import *
from .timeBatch import *
from .metadataBatch import *
from .visitdepthBatch import *
from .hourglassBatch import *
from .glanceBatch import *
from .filterchangeBatch import *
<<<<<<< HEAD
from .openshutterBatch import *
from .skycoverage import *
=======
from .altazBatch import *
>>>>>>> caf03f9b
<|MERGE_RESOLUTION|>--- conflicted
+++ resolved
@@ -8,9 +8,6 @@
 from .hourglassBatch import *
 from .glanceBatch import *
 from .filterchangeBatch import *
-<<<<<<< HEAD
 from .openshutterBatch import *
 from .skycoverage import *
-=======
-from .altazBatch import *
->>>>>>> caf03f9b
+from .altazBatch import *